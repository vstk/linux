/*
   BlueZ - Bluetooth protocol stack for Linux
   Copyright (C) 2000-2001 Qualcomm Incorporated
   Copyright (C) 2011 ProFUSION Embedded Systems

   Written 2000,2001 by Maxim Krasnyansky <maxk@qualcomm.com>

   This program is free software; you can redistribute it and/or modify
   it under the terms of the GNU General Public License version 2 as
   published by the Free Software Foundation;

   THE SOFTWARE IS PROVIDED "AS IS", WITHOUT WARRANTY OF ANY KIND, EXPRESS
   OR IMPLIED, INCLUDING BUT NOT LIMITED TO THE WARRANTIES OF MERCHANTABILITY,
   FITNESS FOR A PARTICULAR PURPOSE AND NONINFRINGEMENT OF THIRD PARTY RIGHTS.
   IN NO EVENT SHALL THE COPYRIGHT HOLDER(S) AND AUTHOR(S) BE LIABLE FOR ANY
   CLAIM, OR ANY SPECIAL INDIRECT OR CONSEQUENTIAL DAMAGES, OR ANY DAMAGES
   WHATSOEVER RESULTING FROM LOSS OF USE, DATA OR PROFITS, WHETHER IN AN
   ACTION OF CONTRACT, NEGLIGENCE OR OTHER TORTIOUS ACTION, ARISING OUT OF
   OR IN CONNECTION WITH THE USE OR PERFORMANCE OF THIS SOFTWARE.

   ALL LIABILITY, INCLUDING LIABILITY FOR INFRINGEMENT OF ANY PATENTS,
   COPYRIGHTS, TRADEMARKS OR OTHER RIGHTS, RELATING TO USE OF THIS
   SOFTWARE IS DISCLAIMED.
*/

/* Bluetooth HCI core. */

#include <linux/export.h>
#include <linux/idr.h>
#include <linux/rfkill.h>
#include <linux/debugfs.h>
#include <asm/unaligned.h>

#include <net/bluetooth/bluetooth.h>
#include <net/bluetooth/hci_core.h>

static void hci_rx_work(struct work_struct *work);
static void hci_cmd_work(struct work_struct *work);
static void hci_tx_work(struct work_struct *work);

/* HCI device list */
LIST_HEAD(hci_dev_list);
DEFINE_RWLOCK(hci_dev_list_lock);

/* HCI callback list */
LIST_HEAD(hci_cb_list);
DEFINE_RWLOCK(hci_cb_list_lock);

/* HCI ID Numbering */
static DEFINE_IDA(hci_index_ida);

/* ---- HCI notifications ---- */

static void hci_notify(struct hci_dev *hdev, int event)
{
	hci_sock_dev_event(hdev, event);
}

/* ---- HCI debugfs entries ---- */

static ssize_t dut_mode_read(struct file *file, char __user *user_buf,
			     size_t count, loff_t *ppos)
{
	struct hci_dev *hdev = file->private_data;
	char buf[3];

	buf[0] = test_bit(HCI_DUT_MODE, &hdev->dev_flags) ? 'Y': 'N';
	buf[1] = '\n';
	buf[2] = '\0';
	return simple_read_from_buffer(user_buf, count, ppos, buf, 2);
}

static ssize_t dut_mode_write(struct file *file, const char __user *user_buf,
			      size_t count, loff_t *ppos)
{
	struct hci_dev *hdev = file->private_data;
	struct sk_buff *skb;
	char buf[32];
	size_t buf_size = min(count, (sizeof(buf)-1));
	bool enable;
	int err;

	if (!test_bit(HCI_UP, &hdev->flags))
		return -ENETDOWN;

	if (copy_from_user(buf, user_buf, buf_size))
		return -EFAULT;

	buf[buf_size] = '\0';
	if (strtobool(buf, &enable))
		return -EINVAL;

	if (enable == test_bit(HCI_DUT_MODE, &hdev->dev_flags))
		return -EALREADY;

	hci_req_lock(hdev);
	if (enable)
		skb = __hci_cmd_sync(hdev, HCI_OP_ENABLE_DUT_MODE, 0, NULL,
				     HCI_CMD_TIMEOUT);
	else
		skb = __hci_cmd_sync(hdev, HCI_OP_RESET, 0, NULL,
				     HCI_CMD_TIMEOUT);
	hci_req_unlock(hdev);

	if (IS_ERR(skb))
		return PTR_ERR(skb);

	err = -bt_to_errno(skb->data[0]);
	kfree_skb(skb);

	if (err < 0)
		return err;

	change_bit(HCI_DUT_MODE, &hdev->dev_flags);

	return count;
}

static const struct file_operations dut_mode_fops = {
	.open		= simple_open,
	.read		= dut_mode_read,
	.write		= dut_mode_write,
	.llseek		= default_llseek,
};

static int features_show(struct seq_file *f, void *ptr)
{
	struct hci_dev *hdev = f->private;
	u8 p;

	hci_dev_lock(hdev);
	for (p = 0; p < HCI_MAX_PAGES && p <= hdev->max_page; p++) {
		seq_printf(f, "%2u: 0x%2.2x 0x%2.2x 0x%2.2x 0x%2.2x "
			   "0x%2.2x 0x%2.2x 0x%2.2x 0x%2.2x\n", p,
			   hdev->features[p][0], hdev->features[p][1],
			   hdev->features[p][2], hdev->features[p][3],
			   hdev->features[p][4], hdev->features[p][5],
			   hdev->features[p][6], hdev->features[p][7]);
	}
	if (lmp_le_capable(hdev))
		seq_printf(f, "LE: 0x%2.2x 0x%2.2x 0x%2.2x 0x%2.2x "
			   "0x%2.2x 0x%2.2x 0x%2.2x 0x%2.2x\n",
			   hdev->le_features[0], hdev->le_features[1],
			   hdev->le_features[2], hdev->le_features[3],
			   hdev->le_features[4], hdev->le_features[5],
			   hdev->le_features[6], hdev->le_features[7]);
	hci_dev_unlock(hdev);

	return 0;
}

static int features_open(struct inode *inode, struct file *file)
{
	return single_open(file, features_show, inode->i_private);
}

static const struct file_operations features_fops = {
	.open		= features_open,
	.read		= seq_read,
	.llseek		= seq_lseek,
	.release	= single_release,
};

static int blacklist_show(struct seq_file *f, void *p)
{
	struct hci_dev *hdev = f->private;
	struct bdaddr_list *b;

	hci_dev_lock(hdev);
	list_for_each_entry(b, &hdev->blacklist, list)
		seq_printf(f, "%pMR (type %u)\n", &b->bdaddr, b->bdaddr_type);
	hci_dev_unlock(hdev);

	return 0;
}

static int blacklist_open(struct inode *inode, struct file *file)
{
	return single_open(file, blacklist_show, inode->i_private);
}

static const struct file_operations blacklist_fops = {
	.open		= blacklist_open,
	.read		= seq_read,
	.llseek		= seq_lseek,
	.release	= single_release,
};

static int uuids_show(struct seq_file *f, void *p)
{
	struct hci_dev *hdev = f->private;
	struct bt_uuid *uuid;

	hci_dev_lock(hdev);
	list_for_each_entry(uuid, &hdev->uuids, list) {
		u8 i, val[16];

		/* The Bluetooth UUID values are stored in big endian,
		 * but with reversed byte order. So convert them into
		 * the right order for the %pUb modifier.
		 */
		for (i = 0; i < 16; i++)
			val[i] = uuid->uuid[15 - i];

		seq_printf(f, "%pUb\n", val);
	}
	hci_dev_unlock(hdev);

	return 0;
}

static int uuids_open(struct inode *inode, struct file *file)
{
	return single_open(file, uuids_show, inode->i_private);
}

static const struct file_operations uuids_fops = {
	.open		= uuids_open,
	.read		= seq_read,
	.llseek		= seq_lseek,
	.release	= single_release,
};

static int inquiry_cache_show(struct seq_file *f, void *p)
{
	struct hci_dev *hdev = f->private;
	struct discovery_state *cache = &hdev->discovery;
	struct inquiry_entry *e;

	hci_dev_lock(hdev);

	list_for_each_entry(e, &cache->all, all) {
		struct inquiry_data *data = &e->data;
		seq_printf(f, "%pMR %d %d %d 0x%.2x%.2x%.2x 0x%.4x %d %d %u\n",
			   &data->bdaddr,
			   data->pscan_rep_mode, data->pscan_period_mode,
			   data->pscan_mode, data->dev_class[2],
			   data->dev_class[1], data->dev_class[0],
			   __le16_to_cpu(data->clock_offset),
			   data->rssi, data->ssp_mode, e->timestamp);
	}

	hci_dev_unlock(hdev);

	return 0;
}

static int inquiry_cache_open(struct inode *inode, struct file *file)
{
	return single_open(file, inquiry_cache_show, inode->i_private);
}

static const struct file_operations inquiry_cache_fops = {
	.open		= inquiry_cache_open,
	.read		= seq_read,
	.llseek		= seq_lseek,
	.release	= single_release,
};

static int link_keys_show(struct seq_file *f, void *ptr)
{
	struct hci_dev *hdev = f->private;
	struct list_head *p, *n;

	hci_dev_lock(hdev);
	list_for_each_safe(p, n, &hdev->link_keys) {
		struct link_key *key = list_entry(p, struct link_key, list);
		seq_printf(f, "%pMR %u %*phN %u\n", &key->bdaddr, key->type,
			   HCI_LINK_KEY_SIZE, key->val, key->pin_len);
	}
	hci_dev_unlock(hdev);

	return 0;
}

static int link_keys_open(struct inode *inode, struct file *file)
{
	return single_open(file, link_keys_show, inode->i_private);
}

static const struct file_operations link_keys_fops = {
	.open		= link_keys_open,
	.read		= seq_read,
	.llseek		= seq_lseek,
	.release	= single_release,
};

static ssize_t use_debug_keys_read(struct file *file, char __user *user_buf,
				   size_t count, loff_t *ppos)
{
	struct hci_dev *hdev = file->private_data;
	char buf[3];

	buf[0] = test_bit(HCI_DEBUG_KEYS, &hdev->dev_flags) ? 'Y': 'N';
	buf[1] = '\n';
	buf[2] = '\0';
	return simple_read_from_buffer(user_buf, count, ppos, buf, 2);
}

static const struct file_operations use_debug_keys_fops = {
	.open		= simple_open,
	.read		= use_debug_keys_read,
	.llseek		= default_llseek,
};

static int dev_class_show(struct seq_file *f, void *ptr)
{
	struct hci_dev *hdev = f->private;

	hci_dev_lock(hdev);
	seq_printf(f, "0x%.2x%.2x%.2x\n", hdev->dev_class[2],
		   hdev->dev_class[1], hdev->dev_class[0]);
	hci_dev_unlock(hdev);

	return 0;
}

static int dev_class_open(struct inode *inode, struct file *file)
{
	return single_open(file, dev_class_show, inode->i_private);
}

static const struct file_operations dev_class_fops = {
	.open		= dev_class_open,
	.read		= seq_read,
	.llseek		= seq_lseek,
	.release	= single_release,
};

static int voice_setting_get(void *data, u64 *val)
{
	struct hci_dev *hdev = data;

	hci_dev_lock(hdev);
	*val = hdev->voice_setting;
	hci_dev_unlock(hdev);

	return 0;
}

DEFINE_SIMPLE_ATTRIBUTE(voice_setting_fops, voice_setting_get,
			NULL, "0x%4.4llx\n");

static int auto_accept_delay_set(void *data, u64 val)
{
	struct hci_dev *hdev = data;

	hci_dev_lock(hdev);
	hdev->auto_accept_delay = val;
	hci_dev_unlock(hdev);

	return 0;
}

static int auto_accept_delay_get(void *data, u64 *val)
{
	struct hci_dev *hdev = data;

	hci_dev_lock(hdev);
	*val = hdev->auto_accept_delay;
	hci_dev_unlock(hdev);

	return 0;
}

DEFINE_SIMPLE_ATTRIBUTE(auto_accept_delay_fops, auto_accept_delay_get,
			auto_accept_delay_set, "%llu\n");

static int ssp_debug_mode_set(void *data, u64 val)
{
	struct hci_dev *hdev = data;
	struct sk_buff *skb;
	__u8 mode;
	int err;

	if (val != 0 && val != 1)
		return -EINVAL;

	if (!test_bit(HCI_UP, &hdev->flags))
		return -ENETDOWN;

	hci_req_lock(hdev);
	mode = val;
	skb = __hci_cmd_sync(hdev, HCI_OP_WRITE_SSP_DEBUG_MODE, sizeof(mode),
			     &mode, HCI_CMD_TIMEOUT);
	hci_req_unlock(hdev);

	if (IS_ERR(skb))
		return PTR_ERR(skb);

	err = -bt_to_errno(skb->data[0]);
	kfree_skb(skb);

	if (err < 0)
		return err;

	hci_dev_lock(hdev);
	hdev->ssp_debug_mode = val;
	hci_dev_unlock(hdev);

	return 0;
}

static int ssp_debug_mode_get(void *data, u64 *val)
{
	struct hci_dev *hdev = data;

	hci_dev_lock(hdev);
	*val = hdev->ssp_debug_mode;
	hci_dev_unlock(hdev);

	return 0;
}

DEFINE_SIMPLE_ATTRIBUTE(ssp_debug_mode_fops, ssp_debug_mode_get,
			ssp_debug_mode_set, "%llu\n");

static int idle_timeout_set(void *data, u64 val)
{
	struct hci_dev *hdev = data;

	if (val != 0 && (val < 500 || val > 3600000))
		return -EINVAL;

	hci_dev_lock(hdev);
	hdev->idle_timeout = val;
	hci_dev_unlock(hdev);

	return 0;
}

static int idle_timeout_get(void *data, u64 *val)
{
	struct hci_dev *hdev = data;

	hci_dev_lock(hdev);
	*val = hdev->idle_timeout;
	hci_dev_unlock(hdev);

	return 0;
}

DEFINE_SIMPLE_ATTRIBUTE(idle_timeout_fops, idle_timeout_get,
			idle_timeout_set, "%llu\n");

static int sniff_min_interval_set(void *data, u64 val)
{
	struct hci_dev *hdev = data;

	if (val == 0 || val % 2 || val > hdev->sniff_max_interval)
		return -EINVAL;

	hci_dev_lock(hdev);
	hdev->sniff_min_interval = val;
	hci_dev_unlock(hdev);

	return 0;
}

static int sniff_min_interval_get(void *data, u64 *val)
{
	struct hci_dev *hdev = data;

	hci_dev_lock(hdev);
	*val = hdev->sniff_min_interval;
	hci_dev_unlock(hdev);

	return 0;
}

DEFINE_SIMPLE_ATTRIBUTE(sniff_min_interval_fops, sniff_min_interval_get,
			sniff_min_interval_set, "%llu\n");

static int sniff_max_interval_set(void *data, u64 val)
{
	struct hci_dev *hdev = data;

	if (val == 0 || val % 2 || val < hdev->sniff_min_interval)
		return -EINVAL;

	hci_dev_lock(hdev);
	hdev->sniff_max_interval = val;
	hci_dev_unlock(hdev);

	return 0;
}

static int sniff_max_interval_get(void *data, u64 *val)
{
	struct hci_dev *hdev = data;

	hci_dev_lock(hdev);
	*val = hdev->sniff_max_interval;
	hci_dev_unlock(hdev);

	return 0;
}

DEFINE_SIMPLE_ATTRIBUTE(sniff_max_interval_fops, sniff_max_interval_get,
			sniff_max_interval_set, "%llu\n");

static int static_address_show(struct seq_file *f, void *p)
{
	struct hci_dev *hdev = f->private;

	hci_dev_lock(hdev);
	seq_printf(f, "%pMR\n", &hdev->static_addr);
	hci_dev_unlock(hdev);

	return 0;
}

static int static_address_open(struct inode *inode, struct file *file)
{
	return single_open(file, static_address_show, inode->i_private);
}

static const struct file_operations static_address_fops = {
	.open		= static_address_open,
	.read		= seq_read,
	.llseek		= seq_lseek,
	.release	= single_release,
};

static int own_address_type_set(void *data, u64 val)
{
	struct hci_dev *hdev = data;

	if (val != 0 && val != 1)
		return -EINVAL;

	hci_dev_lock(hdev);
	hdev->own_addr_type = val;
	hci_dev_unlock(hdev);

	return 0;
}

static int own_address_type_get(void *data, u64 *val)
{
	struct hci_dev *hdev = data;

	hci_dev_lock(hdev);
	*val = hdev->own_addr_type;
	hci_dev_unlock(hdev);

	return 0;
}

DEFINE_SIMPLE_ATTRIBUTE(own_address_type_fops, own_address_type_get,
			own_address_type_set, "%llu\n");

static int long_term_keys_show(struct seq_file *f, void *ptr)
{
	struct hci_dev *hdev = f->private;
	struct list_head *p, *n;

	hci_dev_lock(hdev);
	list_for_each_safe(p, n, &hdev->link_keys) {
		struct smp_ltk *ltk = list_entry(p, struct smp_ltk, list);
		seq_printf(f, "%pMR (type %u) %u %u %u %.4x %*phN %*phN\\n",
			   &ltk->bdaddr, ltk->bdaddr_type, ltk->authenticated,
			   ltk->type, ltk->enc_size, __le16_to_cpu(ltk->ediv),
			   8, ltk->rand, 16, ltk->val);
	}
	hci_dev_unlock(hdev);

	return 0;
}

static int long_term_keys_open(struct inode *inode, struct file *file)
{
	return single_open(file, long_term_keys_show, inode->i_private);
}

static const struct file_operations long_term_keys_fops = {
	.open		= long_term_keys_open,
	.read		= seq_read,
	.llseek		= seq_lseek,
	.release	= single_release,
};

static int conn_min_interval_set(void *data, u64 val)
{
	struct hci_dev *hdev = data;

	if (val < 0x0006 || val > 0x0c80 || val > hdev->le_conn_max_interval)
		return -EINVAL;

	hci_dev_lock(hdev);
	hdev->le_conn_min_interval = val;
	hci_dev_unlock(hdev);

	return 0;
}

static int conn_min_interval_get(void *data, u64 *val)
{
	struct hci_dev *hdev = data;

	hci_dev_lock(hdev);
	*val = hdev->le_conn_min_interval;
	hci_dev_unlock(hdev);

	return 0;
}

DEFINE_SIMPLE_ATTRIBUTE(conn_min_interval_fops, conn_min_interval_get,
			conn_min_interval_set, "%llu\n");

static int conn_max_interval_set(void *data, u64 val)
{
	struct hci_dev *hdev = data;

	if (val < 0x0006 || val > 0x0c80 || val < hdev->le_conn_min_interval)
		return -EINVAL;

	hci_dev_lock(hdev);
	hdev->le_conn_max_interval = val;
	hci_dev_unlock(hdev);

	return 0;
}

static int conn_max_interval_get(void *data, u64 *val)
{
	struct hci_dev *hdev = data;

	hci_dev_lock(hdev);
	*val = hdev->le_conn_max_interval;
	hci_dev_unlock(hdev);

	return 0;
}

DEFINE_SIMPLE_ATTRIBUTE(conn_max_interval_fops, conn_max_interval_get,
			conn_max_interval_set, "%llu\n");

/* ---- HCI requests ---- */

static void hci_req_sync_complete(struct hci_dev *hdev, u8 result)
{
	BT_DBG("%s result 0x%2.2x", hdev->name, result);

	if (hdev->req_status == HCI_REQ_PEND) {
		hdev->req_result = result;
		hdev->req_status = HCI_REQ_DONE;
		wake_up_interruptible(&hdev->req_wait_q);
	}
}

static void hci_req_cancel(struct hci_dev *hdev, int err)
{
	BT_DBG("%s err 0x%2.2x", hdev->name, err);

	if (hdev->req_status == HCI_REQ_PEND) {
		hdev->req_result = err;
		hdev->req_status = HCI_REQ_CANCELED;
		wake_up_interruptible(&hdev->req_wait_q);
	}
}

static struct sk_buff *hci_get_cmd_complete(struct hci_dev *hdev, u16 opcode,
					    u8 event)
{
	struct hci_ev_cmd_complete *ev;
	struct hci_event_hdr *hdr;
	struct sk_buff *skb;

	hci_dev_lock(hdev);

	skb = hdev->recv_evt;
	hdev->recv_evt = NULL;

	hci_dev_unlock(hdev);

	if (!skb)
		return ERR_PTR(-ENODATA);

	if (skb->len < sizeof(*hdr)) {
		BT_ERR("Too short HCI event");
		goto failed;
	}

	hdr = (void *) skb->data;
	skb_pull(skb, HCI_EVENT_HDR_SIZE);

	if (event) {
		if (hdr->evt != event)
			goto failed;
		return skb;
	}

	if (hdr->evt != HCI_EV_CMD_COMPLETE) {
		BT_DBG("Last event is not cmd complete (0x%2.2x)", hdr->evt);
		goto failed;
	}

	if (skb->len < sizeof(*ev)) {
		BT_ERR("Too short cmd_complete event");
		goto failed;
	}

	ev = (void *) skb->data;
	skb_pull(skb, sizeof(*ev));

	if (opcode == __le16_to_cpu(ev->opcode))
		return skb;

	BT_DBG("opcode doesn't match (0x%2.2x != 0x%2.2x)", opcode,
	       __le16_to_cpu(ev->opcode));

failed:
	kfree_skb(skb);
	return ERR_PTR(-ENODATA);
}

struct sk_buff *__hci_cmd_sync_ev(struct hci_dev *hdev, u16 opcode, u32 plen,
				  const void *param, u8 event, u32 timeout)
{
	DECLARE_WAITQUEUE(wait, current);
	struct hci_request req;
	int err = 0;

	BT_DBG("%s", hdev->name);

	hci_req_init(&req, hdev);

	hci_req_add_ev(&req, opcode, plen, param, event);

	hdev->req_status = HCI_REQ_PEND;

	err = hci_req_run(&req, hci_req_sync_complete);
	if (err < 0)
		return ERR_PTR(err);

	add_wait_queue(&hdev->req_wait_q, &wait);
	set_current_state(TASK_INTERRUPTIBLE);

	schedule_timeout(timeout);

	remove_wait_queue(&hdev->req_wait_q, &wait);

	if (signal_pending(current))
		return ERR_PTR(-EINTR);

	switch (hdev->req_status) {
	case HCI_REQ_DONE:
		err = -bt_to_errno(hdev->req_result);
		break;

	case HCI_REQ_CANCELED:
		err = -hdev->req_result;
		break;

	default:
		err = -ETIMEDOUT;
		break;
	}

	hdev->req_status = hdev->req_result = 0;

	BT_DBG("%s end: err %d", hdev->name, err);

	if (err < 0)
		return ERR_PTR(err);

	return hci_get_cmd_complete(hdev, opcode, event);
}
EXPORT_SYMBOL(__hci_cmd_sync_ev);

struct sk_buff *__hci_cmd_sync(struct hci_dev *hdev, u16 opcode, u32 plen,
			       const void *param, u32 timeout)
{
	return __hci_cmd_sync_ev(hdev, opcode, plen, param, 0, timeout);
}
EXPORT_SYMBOL(__hci_cmd_sync);

/* Execute request and wait for completion. */
static int __hci_req_sync(struct hci_dev *hdev,
			  void (*func)(struct hci_request *req,
				      unsigned long opt),
			  unsigned long opt, __u32 timeout)
{
	struct hci_request req;
	DECLARE_WAITQUEUE(wait, current);
	int err = 0;

	BT_DBG("%s start", hdev->name);

	hci_req_init(&req, hdev);

	hdev->req_status = HCI_REQ_PEND;

	func(&req, opt);

	err = hci_req_run(&req, hci_req_sync_complete);
	if (err < 0) {
		hdev->req_status = 0;

		/* ENODATA means the HCI request command queue is empty.
		 * This can happen when a request with conditionals doesn't
		 * trigger any commands to be sent. This is normal behavior
		 * and should not trigger an error return.
		 */
		if (err == -ENODATA)
			return 0;

		return err;
	}

	add_wait_queue(&hdev->req_wait_q, &wait);
	set_current_state(TASK_INTERRUPTIBLE);

	schedule_timeout(timeout);

	remove_wait_queue(&hdev->req_wait_q, &wait);

	if (signal_pending(current))
		return -EINTR;

	switch (hdev->req_status) {
	case HCI_REQ_DONE:
		err = -bt_to_errno(hdev->req_result);
		break;

	case HCI_REQ_CANCELED:
		err = -hdev->req_result;
		break;

	default:
		err = -ETIMEDOUT;
		break;
	}

	hdev->req_status = hdev->req_result = 0;

	BT_DBG("%s end: err %d", hdev->name, err);

	return err;
}

static int hci_req_sync(struct hci_dev *hdev,
			void (*req)(struct hci_request *req,
				    unsigned long opt),
			unsigned long opt, __u32 timeout)
{
	int ret;

	if (!test_bit(HCI_UP, &hdev->flags))
		return -ENETDOWN;

	/* Serialize all requests */
	hci_req_lock(hdev);
	ret = __hci_req_sync(hdev, req, opt, timeout);
	hci_req_unlock(hdev);

	return ret;
}

static void hci_reset_req(struct hci_request *req, unsigned long opt)
{
	BT_DBG("%s %ld", req->hdev->name, opt);

	/* Reset device */
	set_bit(HCI_RESET, &req->hdev->flags);
	hci_req_add(req, HCI_OP_RESET, 0, NULL);
}

static void bredr_init(struct hci_request *req)
{
	req->hdev->flow_ctl_mode = HCI_FLOW_CTL_MODE_PACKET_BASED;

	/* Read Local Supported Features */
	hci_req_add(req, HCI_OP_READ_LOCAL_FEATURES, 0, NULL);

	/* Read Local Version */
	hci_req_add(req, HCI_OP_READ_LOCAL_VERSION, 0, NULL);

	/* Read BD Address */
	hci_req_add(req, HCI_OP_READ_BD_ADDR, 0, NULL);
}

static void amp_init(struct hci_request *req)
{
	req->hdev->flow_ctl_mode = HCI_FLOW_CTL_MODE_BLOCK_BASED;

	/* Read Local Version */
	hci_req_add(req, HCI_OP_READ_LOCAL_VERSION, 0, NULL);

	/* Read Local Supported Commands */
	hci_req_add(req, HCI_OP_READ_LOCAL_COMMANDS, 0, NULL);

	/* Read Local Supported Features */
	hci_req_add(req, HCI_OP_READ_LOCAL_FEATURES, 0, NULL);

	/* Read Local AMP Info */
	hci_req_add(req, HCI_OP_READ_LOCAL_AMP_INFO, 0, NULL);

	/* Read Data Blk size */
	hci_req_add(req, HCI_OP_READ_DATA_BLOCK_SIZE, 0, NULL);

	/* Read Flow Control Mode */
	hci_req_add(req, HCI_OP_READ_FLOW_CONTROL_MODE, 0, NULL);

	/* Read Location Data */
	hci_req_add(req, HCI_OP_READ_LOCATION_DATA, 0, NULL);
}

static void hci_init1_req(struct hci_request *req, unsigned long opt)
{
	struct hci_dev *hdev = req->hdev;

	BT_DBG("%s %ld", hdev->name, opt);

	/* Reset */
	if (!test_bit(HCI_QUIRK_RESET_ON_CLOSE, &hdev->quirks))
		hci_reset_req(req, 0);

	switch (hdev->dev_type) {
	case HCI_BREDR:
		bredr_init(req);
		break;

	case HCI_AMP:
		amp_init(req);
		break;

	default:
		BT_ERR("Unknown device type %d", hdev->dev_type);
		break;
	}
}

static void bredr_setup(struct hci_request *req)
{
	struct hci_dev *hdev = req->hdev;

	__le16 param;
	__u8 flt_type;

	/* Read Buffer Size (ACL mtu, max pkt, etc.) */
	hci_req_add(req, HCI_OP_READ_BUFFER_SIZE, 0, NULL);

	/* Read Class of Device */
	hci_req_add(req, HCI_OP_READ_CLASS_OF_DEV, 0, NULL);

	/* Read Local Name */
	hci_req_add(req, HCI_OP_READ_LOCAL_NAME, 0, NULL);

	/* Read Voice Setting */
	hci_req_add(req, HCI_OP_READ_VOICE_SETTING, 0, NULL);

	/* Read Number of Supported IAC */
	hci_req_add(req, HCI_OP_READ_NUM_SUPPORTED_IAC, 0, NULL);

	/* Read Current IAC LAP */
	hci_req_add(req, HCI_OP_READ_CURRENT_IAC_LAP, 0, NULL);

	/* Clear Event Filters */
	flt_type = HCI_FLT_CLEAR_ALL;
	hci_req_add(req, HCI_OP_SET_EVENT_FLT, 1, &flt_type);

	/* Connection accept timeout ~20 secs */
	param = __constant_cpu_to_le16(0x7d00);
	hci_req_add(req, HCI_OP_WRITE_CA_TIMEOUT, 2, &param);

	/* AVM Berlin (31), aka "BlueFRITZ!", reports version 1.2,
	 * but it does not support page scan related HCI commands.
	 */
	if (hdev->manufacturer != 31 && hdev->hci_ver > BLUETOOTH_VER_1_1) {
		hci_req_add(req, HCI_OP_READ_PAGE_SCAN_ACTIVITY, 0, NULL);
		hci_req_add(req, HCI_OP_READ_PAGE_SCAN_TYPE, 0, NULL);
	}
}

static void le_setup(struct hci_request *req)
{
	struct hci_dev *hdev = req->hdev;

	/* Read LE Buffer Size */
	hci_req_add(req, HCI_OP_LE_READ_BUFFER_SIZE, 0, NULL);

	/* Read LE Local Supported Features */
	hci_req_add(req, HCI_OP_LE_READ_LOCAL_FEATURES, 0, NULL);

	/* Read LE Advertising Channel TX Power */
	hci_req_add(req, HCI_OP_LE_READ_ADV_TX_POWER, 0, NULL);

	/* Read LE White List Size */
	hci_req_add(req, HCI_OP_LE_READ_WHITE_LIST_SIZE, 0, NULL);

	/* Read LE Supported States */
	hci_req_add(req, HCI_OP_LE_READ_SUPPORTED_STATES, 0, NULL);

	/* LE-only controllers have LE implicitly enabled */
	if (!lmp_bredr_capable(hdev))
		set_bit(HCI_LE_ENABLED, &hdev->dev_flags);
}

static u8 hci_get_inquiry_mode(struct hci_dev *hdev)
{
	if (lmp_ext_inq_capable(hdev))
		return 0x02;

	if (lmp_inq_rssi_capable(hdev))
		return 0x01;

	if (hdev->manufacturer == 11 && hdev->hci_rev == 0x00 &&
	    hdev->lmp_subver == 0x0757)
		return 0x01;

	if (hdev->manufacturer == 15) {
		if (hdev->hci_rev == 0x03 && hdev->lmp_subver == 0x6963)
			return 0x01;
		if (hdev->hci_rev == 0x09 && hdev->lmp_subver == 0x6963)
			return 0x01;
		if (hdev->hci_rev == 0x00 && hdev->lmp_subver == 0x6965)
			return 0x01;
	}

	if (hdev->manufacturer == 31 && hdev->hci_rev == 0x2005 &&
	    hdev->lmp_subver == 0x1805)
		return 0x01;

	return 0x00;
}

static void hci_setup_inquiry_mode(struct hci_request *req)
{
	u8 mode;

	mode = hci_get_inquiry_mode(req->hdev);

	hci_req_add(req, HCI_OP_WRITE_INQUIRY_MODE, 1, &mode);
}

static void hci_setup_event_mask(struct hci_request *req)
{
	struct hci_dev *hdev = req->hdev;

	/* The second byte is 0xff instead of 0x9f (two reserved bits
	 * disabled) since a Broadcom 1.2 dongle doesn't respond to the
	 * command otherwise.
	 */
	u8 events[8] = { 0xff, 0xff, 0xfb, 0xff, 0x00, 0x00, 0x00, 0x00 };

	/* CSR 1.1 dongles does not accept any bitfield so don't try to set
	 * any event mask for pre 1.2 devices.
	 */
	if (hdev->hci_ver < BLUETOOTH_VER_1_2)
		return;

	if (lmp_bredr_capable(hdev)) {
		events[4] |= 0x01; /* Flow Specification Complete */
		events[4] |= 0x02; /* Inquiry Result with RSSI */
		events[4] |= 0x04; /* Read Remote Extended Features Complete */
		events[5] |= 0x08; /* Synchronous Connection Complete */
		events[5] |= 0x10; /* Synchronous Connection Changed */
	} else {
		/* Use a different default for LE-only devices */
		memset(events, 0, sizeof(events));
		events[0] |= 0x10; /* Disconnection Complete */
		events[0] |= 0x80; /* Encryption Change */
		events[1] |= 0x08; /* Read Remote Version Information Complete */
		events[1] |= 0x20; /* Command Complete */
		events[1] |= 0x40; /* Command Status */
		events[1] |= 0x80; /* Hardware Error */
		events[2] |= 0x04; /* Number of Completed Packets */
		events[3] |= 0x02; /* Data Buffer Overflow */
		events[5] |= 0x80; /* Encryption Key Refresh Complete */
	}

	if (lmp_inq_rssi_capable(hdev))
		events[4] |= 0x02; /* Inquiry Result with RSSI */

	if (lmp_sniffsubr_capable(hdev))
		events[5] |= 0x20; /* Sniff Subrating */

	if (lmp_pause_enc_capable(hdev))
		events[5] |= 0x80; /* Encryption Key Refresh Complete */

	if (lmp_ext_inq_capable(hdev))
		events[5] |= 0x40; /* Extended Inquiry Result */

	if (lmp_no_flush_capable(hdev))
		events[7] |= 0x01; /* Enhanced Flush Complete */

	if (lmp_lsto_capable(hdev))
		events[6] |= 0x80; /* Link Supervision Timeout Changed */

	if (lmp_ssp_capable(hdev)) {
		events[6] |= 0x01;	/* IO Capability Request */
		events[6] |= 0x02;	/* IO Capability Response */
		events[6] |= 0x04;	/* User Confirmation Request */
		events[6] |= 0x08;	/* User Passkey Request */
		events[6] |= 0x10;	/* Remote OOB Data Request */
		events[6] |= 0x20;	/* Simple Pairing Complete */
		events[7] |= 0x04;	/* User Passkey Notification */
		events[7] |= 0x08;	/* Keypress Notification */
		events[7] |= 0x10;	/* Remote Host Supported
					 * Features Notification
					 */
	}

	if (lmp_le_capable(hdev))
		events[7] |= 0x20;	/* LE Meta-Event */

	hci_req_add(req, HCI_OP_SET_EVENT_MASK, sizeof(events), events);

	if (lmp_le_capable(hdev)) {
		memset(events, 0, sizeof(events));
		events[0] = 0x1f;
		hci_req_add(req, HCI_OP_LE_SET_EVENT_MASK,
			    sizeof(events), events);
	}
}

static void hci_init2_req(struct hci_request *req, unsigned long opt)
{
	struct hci_dev *hdev = req->hdev;

	if (lmp_bredr_capable(hdev))
		bredr_setup(req);
	else
		clear_bit(HCI_BREDR_ENABLED, &hdev->dev_flags);

	if (lmp_le_capable(hdev))
		le_setup(req);

	hci_setup_event_mask(req);

	/* AVM Berlin (31), aka "BlueFRITZ!", doesn't support the read
	 * local supported commands HCI command.
	 */
	if (hdev->manufacturer != 31 && hdev->hci_ver > BLUETOOTH_VER_1_1)
		hci_req_add(req, HCI_OP_READ_LOCAL_COMMANDS, 0, NULL);

	if (lmp_ssp_capable(hdev)) {
		/* When SSP is available, then the host features page
		 * should also be available as well. However some
		 * controllers list the max_page as 0 as long as SSP
		 * has not been enabled. To achieve proper debugging
		 * output, force the minimum max_page to 1 at least.
		 */
		hdev->max_page = 0x01;

		if (test_bit(HCI_SSP_ENABLED, &hdev->dev_flags)) {
			u8 mode = 0x01;
			hci_req_add(req, HCI_OP_WRITE_SSP_MODE,
				    sizeof(mode), &mode);
		} else {
			struct hci_cp_write_eir cp;

			memset(hdev->eir, 0, sizeof(hdev->eir));
			memset(&cp, 0, sizeof(cp));

			hci_req_add(req, HCI_OP_WRITE_EIR, sizeof(cp), &cp);
		}
	}

	if (lmp_inq_rssi_capable(hdev))
		hci_setup_inquiry_mode(req);

	if (lmp_inq_tx_pwr_capable(hdev))
		hci_req_add(req, HCI_OP_READ_INQ_RSP_TX_POWER, 0, NULL);

	if (lmp_ext_feat_capable(hdev)) {
		struct hci_cp_read_local_ext_features cp;

		cp.page = 0x01;
		hci_req_add(req, HCI_OP_READ_LOCAL_EXT_FEATURES,
			    sizeof(cp), &cp);
	}

	if (test_bit(HCI_LINK_SECURITY, &hdev->dev_flags)) {
		u8 enable = 1;
		hci_req_add(req, HCI_OP_WRITE_AUTH_ENABLE, sizeof(enable),
			    &enable);
	}
}

static void hci_setup_link_policy(struct hci_request *req)
{
	struct hci_dev *hdev = req->hdev;
	struct hci_cp_write_def_link_policy cp;
	u16 link_policy = 0;

	if (lmp_rswitch_capable(hdev))
		link_policy |= HCI_LP_RSWITCH;
	if (lmp_hold_capable(hdev))
		link_policy |= HCI_LP_HOLD;
	if (lmp_sniff_capable(hdev))
		link_policy |= HCI_LP_SNIFF;
	if (lmp_park_capable(hdev))
		link_policy |= HCI_LP_PARK;

	cp.policy = cpu_to_le16(link_policy);
	hci_req_add(req, HCI_OP_WRITE_DEF_LINK_POLICY, sizeof(cp), &cp);
}

static void hci_set_le_support(struct hci_request *req)
{
	struct hci_dev *hdev = req->hdev;
	struct hci_cp_write_le_host_supported cp;

	/* LE-only devices do not support explicit enablement */
	if (!lmp_bredr_capable(hdev))
		return;

	memset(&cp, 0, sizeof(cp));

	if (test_bit(HCI_LE_ENABLED, &hdev->dev_flags)) {
		cp.le = 0x01;
		cp.simul = lmp_le_br_capable(hdev);
	}

	if (cp.le != lmp_host_le_capable(hdev))
		hci_req_add(req, HCI_OP_WRITE_LE_HOST_SUPPORTED, sizeof(cp),
			    &cp);
}

static void hci_set_event_mask_page_2(struct hci_request *req)
{
	struct hci_dev *hdev = req->hdev;
	u8 events[8] = { 0x00, 0x00, 0x00, 0x00, 0x00, 0x00, 0x00, 0x00 };

	/* If Connectionless Slave Broadcast master role is supported
	 * enable all necessary events for it.
	 */
	if (hdev->features[2][0] & 0x01) {
		events[1] |= 0x40;	/* Triggered Clock Capture */
		events[1] |= 0x80;	/* Synchronization Train Complete */
		events[2] |= 0x10;	/* Slave Page Response Timeout */
		events[2] |= 0x20;	/* CSB Channel Map Change */
	}

	/* If Connectionless Slave Broadcast slave role is supported
	 * enable all necessary events for it.
	 */
	if (hdev->features[2][0] & 0x02) {
		events[2] |= 0x01;	/* Synchronization Train Received */
		events[2] |= 0x02;	/* CSB Receive */
		events[2] |= 0x04;	/* CSB Timeout */
		events[2] |= 0x08;	/* Truncated Page Complete */
	}

	hci_req_add(req, HCI_OP_SET_EVENT_MASK_PAGE_2, sizeof(events), events);
}

static void hci_init3_req(struct hci_request *req, unsigned long opt)
{
	struct hci_dev *hdev = req->hdev;
	u8 p;

	/* Some Broadcom based Bluetooth controllers do not support the
	 * Delete Stored Link Key command. They are clearly indicating its
	 * absence in the bit mask of supported commands.
	 *
	 * Check the supported commands and only if the the command is marked
	 * as supported send it. If not supported assume that the controller
	 * does not have actual support for stored link keys which makes this
	 * command redundant anyway.
	 */
	if (hdev->commands[6] & 0x80) {
		struct hci_cp_delete_stored_link_key cp;

		bacpy(&cp.bdaddr, BDADDR_ANY);
		cp.delete_all = 0x01;
		hci_req_add(req, HCI_OP_DELETE_STORED_LINK_KEY,
			    sizeof(cp), &cp);
	}

	if (hdev->commands[5] & 0x10)
		hci_setup_link_policy(req);

	if (lmp_le_capable(hdev)) {
		/* If the controller has a public BD_ADDR, then by
		 * default use that one. If this is a LE only
		 * controller without one, default to the random
		 * address.
		 */
		if (bacmp(&hdev->bdaddr, BDADDR_ANY))
			hdev->own_addr_type = ADDR_LE_DEV_PUBLIC;
		else
			hdev->own_addr_type = ADDR_LE_DEV_RANDOM;

		hci_set_le_support(req);
	}

	/* Read features beyond page 1 if available */
	for (p = 2; p < HCI_MAX_PAGES && p <= hdev->max_page; p++) {
		struct hci_cp_read_local_ext_features cp;

		cp.page = p;
		hci_req_add(req, HCI_OP_READ_LOCAL_EXT_FEATURES,
			    sizeof(cp), &cp);
	}
}

static void hci_init4_req(struct hci_request *req, unsigned long opt)
{
	struct hci_dev *hdev = req->hdev;

	/* Set event mask page 2 if the HCI command for it is supported */
	if (hdev->commands[22] & 0x04)
		hci_set_event_mask_page_2(req);

	/* Check for Synchronization Train support */
	if (hdev->features[2][0] & 0x04)
		hci_req_add(req, HCI_OP_READ_SYNC_TRAIN_PARAMS, 0, NULL);
}

static int __hci_init(struct hci_dev *hdev)
{
	int err;

	err = __hci_req_sync(hdev, hci_init1_req, 0, HCI_INIT_TIMEOUT);
	if (err < 0)
		return err;

	/* The Device Under Test (DUT) mode is special and available for
	 * all controller types. So just create it early on.
	 */
	if (test_bit(HCI_SETUP, &hdev->dev_flags)) {
		debugfs_create_file("dut_mode", 0644, hdev->debugfs, hdev,
				    &dut_mode_fops);
	}

	/* HCI_BREDR covers both single-mode LE, BR/EDR and dual-mode
	 * BR/EDR/LE type controllers. AMP controllers only need the
	 * first stage init.
	 */
	if (hdev->dev_type != HCI_BREDR)
		return 0;

	err = __hci_req_sync(hdev, hci_init2_req, 0, HCI_INIT_TIMEOUT);
	if (err < 0)
		return err;

	err = __hci_req_sync(hdev, hci_init3_req, 0, HCI_INIT_TIMEOUT);
	if (err < 0)
		return err;

	err = __hci_req_sync(hdev, hci_init4_req, 0, HCI_INIT_TIMEOUT);
	if (err < 0)
		return err;

	/* Only create debugfs entries during the initial setup
	 * phase and not every time the controller gets powered on.
	 */
	if (!test_bit(HCI_SETUP, &hdev->dev_flags))
		return 0;

	debugfs_create_file("features", 0444, hdev->debugfs, hdev,
			    &features_fops);
	debugfs_create_u16("manufacturer", 0444, hdev->debugfs,
			   &hdev->manufacturer);
	debugfs_create_u8("hci_version", 0444, hdev->debugfs, &hdev->hci_ver);
	debugfs_create_u16("hci_revision", 0444, hdev->debugfs, &hdev->hci_rev);
	debugfs_create_file("blacklist", 0444, hdev->debugfs, hdev,
			    &blacklist_fops);
	debugfs_create_file("uuids", 0444, hdev->debugfs, hdev, &uuids_fops);

	if (lmp_bredr_capable(hdev)) {
		debugfs_create_file("inquiry_cache", 0444, hdev->debugfs,
				    hdev, &inquiry_cache_fops);
		debugfs_create_file("link_keys", 0400, hdev->debugfs,
				    hdev, &link_keys_fops);
		debugfs_create_file("use_debug_keys", 0444, hdev->debugfs,
				    hdev, &use_debug_keys_fops);
		debugfs_create_file("dev_class", 0444, hdev->debugfs,
				    hdev, &dev_class_fops);
		debugfs_create_file("voice_setting", 0444, hdev->debugfs,
				    hdev, &voice_setting_fops);
	}

	if (lmp_ssp_capable(hdev)) {
		debugfs_create_file("auto_accept_delay", 0644, hdev->debugfs,
				    hdev, &auto_accept_delay_fops);
		debugfs_create_file("ssp_debug_mode", 0644, hdev->debugfs,
				    hdev, &ssp_debug_mode_fops);
	}

	if (lmp_sniff_capable(hdev)) {
		debugfs_create_file("idle_timeout", 0644, hdev->debugfs,
				    hdev, &idle_timeout_fops);
		debugfs_create_file("sniff_min_interval", 0644, hdev->debugfs,
				    hdev, &sniff_min_interval_fops);
		debugfs_create_file("sniff_max_interval", 0644, hdev->debugfs,
				    hdev, &sniff_max_interval_fops);
	}

	if (lmp_le_capable(hdev)) {
		debugfs_create_u8("white_list_size", 0444, hdev->debugfs,
				  &hdev->le_white_list_size);
		debugfs_create_file("static_address", 0444, hdev->debugfs,
				   hdev, &static_address_fops);
		debugfs_create_file("own_address_type", 0644, hdev->debugfs,
				    hdev, &own_address_type_fops);
		debugfs_create_file("long_term_keys", 0400, hdev->debugfs,
				    hdev, &long_term_keys_fops);
		debugfs_create_file("conn_min_interval", 0644, hdev->debugfs,
				    hdev, &conn_min_interval_fops);
		debugfs_create_file("conn_max_interval", 0644, hdev->debugfs,
				    hdev, &conn_max_interval_fops);
	}

	return 0;
}

static void hci_scan_req(struct hci_request *req, unsigned long opt)
{
	__u8 scan = opt;

	BT_DBG("%s %x", req->hdev->name, scan);

	/* Inquiry and Page scans */
	hci_req_add(req, HCI_OP_WRITE_SCAN_ENABLE, 1, &scan);
}

static void hci_auth_req(struct hci_request *req, unsigned long opt)
{
	__u8 auth = opt;

	BT_DBG("%s %x", req->hdev->name, auth);

	/* Authentication */
	hci_req_add(req, HCI_OP_WRITE_AUTH_ENABLE, 1, &auth);
}

static void hci_encrypt_req(struct hci_request *req, unsigned long opt)
{
	__u8 encrypt = opt;

	BT_DBG("%s %x", req->hdev->name, encrypt);

	/* Encryption */
	hci_req_add(req, HCI_OP_WRITE_ENCRYPT_MODE, 1, &encrypt);
}

static void hci_linkpol_req(struct hci_request *req, unsigned long opt)
{
	__le16 policy = cpu_to_le16(opt);

	BT_DBG("%s %x", req->hdev->name, policy);

	/* Default link policy */
	hci_req_add(req, HCI_OP_WRITE_DEF_LINK_POLICY, 2, &policy);
}

/* Get HCI device by index.
 * Device is held on return. */
struct hci_dev *hci_dev_get(int index)
{
	struct hci_dev *hdev = NULL, *d;

	BT_DBG("%d", index);

	if (index < 0)
		return NULL;

	read_lock(&hci_dev_list_lock);
	list_for_each_entry(d, &hci_dev_list, list) {
		if (d->id == index) {
			hdev = hci_dev_hold(d);
			break;
		}
	}
	read_unlock(&hci_dev_list_lock);
	return hdev;
}

/* ---- Inquiry support ---- */

bool hci_discovery_active(struct hci_dev *hdev)
{
	struct discovery_state *discov = &hdev->discovery;

	switch (discov->state) {
	case DISCOVERY_FINDING:
	case DISCOVERY_RESOLVING:
		return true;

	default:
		return false;
	}
}

void hci_discovery_set_state(struct hci_dev *hdev, int state)
{
	BT_DBG("%s state %u -> %u", hdev->name, hdev->discovery.state, state);

	if (hdev->discovery.state == state)
		return;

	switch (state) {
	case DISCOVERY_STOPPED:
		if (hdev->discovery.state != DISCOVERY_STARTING)
			mgmt_discovering(hdev, 0);
		break;
	case DISCOVERY_STARTING:
		break;
	case DISCOVERY_FINDING:
		mgmt_discovering(hdev, 1);
		break;
	case DISCOVERY_RESOLVING:
		break;
	case DISCOVERY_STOPPING:
		break;
	}

	hdev->discovery.state = state;
}

void hci_inquiry_cache_flush(struct hci_dev *hdev)
{
	struct discovery_state *cache = &hdev->discovery;
	struct inquiry_entry *p, *n;

	list_for_each_entry_safe(p, n, &cache->all, all) {
		list_del(&p->all);
		kfree(p);
	}

	INIT_LIST_HEAD(&cache->unknown);
	INIT_LIST_HEAD(&cache->resolve);
}

struct inquiry_entry *hci_inquiry_cache_lookup(struct hci_dev *hdev,
					       bdaddr_t *bdaddr)
{
	struct discovery_state *cache = &hdev->discovery;
	struct inquiry_entry *e;

	BT_DBG("cache %p, %pMR", cache, bdaddr);

	list_for_each_entry(e, &cache->all, all) {
		if (!bacmp(&e->data.bdaddr, bdaddr))
			return e;
	}

	return NULL;
}

struct inquiry_entry *hci_inquiry_cache_lookup_unknown(struct hci_dev *hdev,
						       bdaddr_t *bdaddr)
{
	struct discovery_state *cache = &hdev->discovery;
	struct inquiry_entry *e;

	BT_DBG("cache %p, %pMR", cache, bdaddr);

	list_for_each_entry(e, &cache->unknown, list) {
		if (!bacmp(&e->data.bdaddr, bdaddr))
			return e;
	}

	return NULL;
}

struct inquiry_entry *hci_inquiry_cache_lookup_resolve(struct hci_dev *hdev,
						       bdaddr_t *bdaddr,
						       int state)
{
	struct discovery_state *cache = &hdev->discovery;
	struct inquiry_entry *e;

	BT_DBG("cache %p bdaddr %pMR state %d", cache, bdaddr, state);

	list_for_each_entry(e, &cache->resolve, list) {
		if (!bacmp(bdaddr, BDADDR_ANY) && e->name_state == state)
			return e;
		if (!bacmp(&e->data.bdaddr, bdaddr))
			return e;
	}

	return NULL;
}

void hci_inquiry_cache_update_resolve(struct hci_dev *hdev,
				      struct inquiry_entry *ie)
{
	struct discovery_state *cache = &hdev->discovery;
	struct list_head *pos = &cache->resolve;
	struct inquiry_entry *p;

	list_del(&ie->list);

	list_for_each_entry(p, &cache->resolve, list) {
		if (p->name_state != NAME_PENDING &&
		    abs(p->data.rssi) >= abs(ie->data.rssi))
			break;
		pos = &p->list;
	}

	list_add(&ie->list, pos);
}

bool hci_inquiry_cache_update(struct hci_dev *hdev, struct inquiry_data *data,
			      bool name_known, bool *ssp)
{
	struct discovery_state *cache = &hdev->discovery;
	struct inquiry_entry *ie;

	BT_DBG("cache %p, %pMR", cache, &data->bdaddr);

	hci_remove_remote_oob_data(hdev, &data->bdaddr);

	if (ssp)
		*ssp = data->ssp_mode;

	ie = hci_inquiry_cache_lookup(hdev, &data->bdaddr);
	if (ie) {
		if (ie->data.ssp_mode && ssp)
			*ssp = true;

		if (ie->name_state == NAME_NEEDED &&
		    data->rssi != ie->data.rssi) {
			ie->data.rssi = data->rssi;
			hci_inquiry_cache_update_resolve(hdev, ie);
		}

		goto update;
	}

	/* Entry not in the cache. Add new one. */
	ie = kzalloc(sizeof(struct inquiry_entry), GFP_ATOMIC);
	if (!ie)
		return false;

	list_add(&ie->all, &cache->all);

	if (name_known) {
		ie->name_state = NAME_KNOWN;
	} else {
		ie->name_state = NAME_NOT_KNOWN;
		list_add(&ie->list, &cache->unknown);
	}

update:
	if (name_known && ie->name_state != NAME_KNOWN &&
	    ie->name_state != NAME_PENDING) {
		ie->name_state = NAME_KNOWN;
		list_del(&ie->list);
	}

	memcpy(&ie->data, data, sizeof(*data));
	ie->timestamp = jiffies;
	cache->timestamp = jiffies;

	if (ie->name_state == NAME_NOT_KNOWN)
		return false;

	return true;
}

static int inquiry_cache_dump(struct hci_dev *hdev, int num, __u8 *buf)
{
	struct discovery_state *cache = &hdev->discovery;
	struct inquiry_info *info = (struct inquiry_info *) buf;
	struct inquiry_entry *e;
	int copied = 0;

	list_for_each_entry(e, &cache->all, all) {
		struct inquiry_data *data = &e->data;

		if (copied >= num)
			break;

		bacpy(&info->bdaddr, &data->bdaddr);
		info->pscan_rep_mode	= data->pscan_rep_mode;
		info->pscan_period_mode	= data->pscan_period_mode;
		info->pscan_mode	= data->pscan_mode;
		memcpy(info->dev_class, data->dev_class, 3);
		info->clock_offset	= data->clock_offset;

		info++;
		copied++;
	}

	BT_DBG("cache %p, copied %d", cache, copied);
	return copied;
}

static void hci_inq_req(struct hci_request *req, unsigned long opt)
{
	struct hci_inquiry_req *ir = (struct hci_inquiry_req *) opt;
	struct hci_dev *hdev = req->hdev;
	struct hci_cp_inquiry cp;

	BT_DBG("%s", hdev->name);

	if (test_bit(HCI_INQUIRY, &hdev->flags))
		return;

	/* Start Inquiry */
	memcpy(&cp.lap, &ir->lap, 3);
	cp.length  = ir->length;
	cp.num_rsp = ir->num_rsp;
	hci_req_add(req, HCI_OP_INQUIRY, sizeof(cp), &cp);
}

static int wait_inquiry(void *word)
{
	schedule();
	return signal_pending(current);
}

int hci_inquiry(void __user *arg)
{
	__u8 __user *ptr = arg;
	struct hci_inquiry_req ir;
	struct hci_dev *hdev;
	int err = 0, do_inquiry = 0, max_rsp;
	long timeo;
	__u8 *buf;

	if (copy_from_user(&ir, ptr, sizeof(ir)))
		return -EFAULT;

	hdev = hci_dev_get(ir.dev_id);
	if (!hdev)
		return -ENODEV;

	if (test_bit(HCI_USER_CHANNEL, &hdev->dev_flags)) {
		err = -EBUSY;
		goto done;
	}

	if (hdev->dev_type != HCI_BREDR) {
		err = -EOPNOTSUPP;
		goto done;
	}

	if (!test_bit(HCI_BREDR_ENABLED, &hdev->dev_flags)) {
		err = -EOPNOTSUPP;
		goto done;
	}

	hci_dev_lock(hdev);
	if (inquiry_cache_age(hdev) > INQUIRY_CACHE_AGE_MAX ||
	    inquiry_cache_empty(hdev) || ir.flags & IREQ_CACHE_FLUSH) {
		hci_inquiry_cache_flush(hdev);
		do_inquiry = 1;
	}
	hci_dev_unlock(hdev);

	timeo = ir.length * msecs_to_jiffies(2000);

	if (do_inquiry) {
		err = hci_req_sync(hdev, hci_inq_req, (unsigned long) &ir,
				   timeo);
		if (err < 0)
			goto done;

		/* Wait until Inquiry procedure finishes (HCI_INQUIRY flag is
		 * cleared). If it is interrupted by a signal, return -EINTR.
		 */
		if (wait_on_bit(&hdev->flags, HCI_INQUIRY, wait_inquiry,
				TASK_INTERRUPTIBLE))
			return -EINTR;
	}

	/* for unlimited number of responses we will use buffer with
	 * 255 entries
	 */
	max_rsp = (ir.num_rsp == 0) ? 255 : ir.num_rsp;

	/* cache_dump can't sleep. Therefore we allocate temp buffer and then
	 * copy it to the user space.
	 */
	buf = kmalloc(sizeof(struct inquiry_info) * max_rsp, GFP_KERNEL);
	if (!buf) {
		err = -ENOMEM;
		goto done;
	}

	hci_dev_lock(hdev);
	ir.num_rsp = inquiry_cache_dump(hdev, max_rsp, buf);
	hci_dev_unlock(hdev);

	BT_DBG("num_rsp %d", ir.num_rsp);

	if (!copy_to_user(ptr, &ir, sizeof(ir))) {
		ptr += sizeof(ir);
		if (copy_to_user(ptr, buf, sizeof(struct inquiry_info) *
				 ir.num_rsp))
			err = -EFAULT;
	} else
		err = -EFAULT;

	kfree(buf);

done:
	hci_dev_put(hdev);
	return err;
}

static int hci_dev_do_open(struct hci_dev *hdev)
{
	int ret = 0;

	BT_DBG("%s %p", hdev->name, hdev);

	hci_req_lock(hdev);

	if (test_bit(HCI_UNREGISTER, &hdev->dev_flags)) {
		ret = -ENODEV;
		goto done;
	}

<<<<<<< HEAD
	/* Check for rfkill but allow the HCI setup stage to proceed
	 * (which in itself doesn't cause any RF activity).
	 */
	if (test_bit(HCI_RFKILLED, &hdev->dev_flags) &&
	    !test_bit(HCI_SETUP, &hdev->dev_flags)) {
		ret = -ERFKILL;
		goto done;
=======
	if (!test_bit(HCI_SETUP, &hdev->dev_flags)) {
		/* Check for rfkill but allow the HCI setup stage to
		 * proceed (which in itself doesn't cause any RF activity).
		 */
		if (test_bit(HCI_RFKILLED, &hdev->dev_flags)) {
			ret = -ERFKILL;
			goto done;
		}

		/* Check for valid public address or a configured static
		 * random adddress, but let the HCI setup proceed to
		 * be able to determine if there is a public address
		 * or not.
		 *
		 * This check is only valid for BR/EDR controllers
		 * since AMP controllers do not have an address.
		 */
		if (hdev->dev_type == HCI_BREDR &&
		    !bacmp(&hdev->bdaddr, BDADDR_ANY) &&
		    !bacmp(&hdev->static_addr, BDADDR_ANY)) {
			ret = -EADDRNOTAVAIL;
			goto done;
		}
>>>>>>> d8ec26d7
	}

	if (test_bit(HCI_UP, &hdev->flags)) {
		ret = -EALREADY;
		goto done;
	}

	if (hdev->open(hdev)) {
		ret = -EIO;
		goto done;
	}

	atomic_set(&hdev->cmd_cnt, 1);
	set_bit(HCI_INIT, &hdev->flags);

	if (hdev->setup && test_bit(HCI_SETUP, &hdev->dev_flags))
		ret = hdev->setup(hdev);

	if (!ret) {
		if (test_bit(HCI_QUIRK_RAW_DEVICE, &hdev->quirks))
			set_bit(HCI_RAW, &hdev->flags);

		if (!test_bit(HCI_RAW, &hdev->flags) &&
		    !test_bit(HCI_USER_CHANNEL, &hdev->dev_flags))
			ret = __hci_init(hdev);
	}

	clear_bit(HCI_INIT, &hdev->flags);

	if (!ret) {
		hci_dev_hold(hdev);
		set_bit(HCI_UP, &hdev->flags);
		hci_notify(hdev, HCI_DEV_UP);
		if (!test_bit(HCI_SETUP, &hdev->dev_flags) &&
		    !test_bit(HCI_USER_CHANNEL, &hdev->dev_flags) &&
		    hdev->dev_type == HCI_BREDR) {
			hci_dev_lock(hdev);
			mgmt_powered(hdev, 1);
			hci_dev_unlock(hdev);
		}
	} else {
		/* Init failed, cleanup */
		flush_work(&hdev->tx_work);
		flush_work(&hdev->cmd_work);
		flush_work(&hdev->rx_work);

		skb_queue_purge(&hdev->cmd_q);
		skb_queue_purge(&hdev->rx_q);

		if (hdev->flush)
			hdev->flush(hdev);

		if (hdev->sent_cmd) {
			kfree_skb(hdev->sent_cmd);
			hdev->sent_cmd = NULL;
		}

		hdev->close(hdev);
		hdev->flags = 0;
	}

done:
	hci_req_unlock(hdev);
	return ret;
}

/* ---- HCI ioctl helpers ---- */

int hci_dev_open(__u16 dev)
{
	struct hci_dev *hdev;
	int err;

	hdev = hci_dev_get(dev);
	if (!hdev)
		return -ENODEV;

	/* We need to ensure that no other power on/off work is pending
	 * before proceeding to call hci_dev_do_open. This is
	 * particularly important if the setup procedure has not yet
	 * completed.
	 */
	if (test_and_clear_bit(HCI_AUTO_OFF, &hdev->dev_flags))
		cancel_delayed_work(&hdev->power_off);

	/* After this call it is guaranteed that the setup procedure
	 * has finished. This means that error conditions like RFKILL
	 * or no valid public or static random address apply.
	 */
	flush_workqueue(hdev->req_workqueue);

	err = hci_dev_do_open(hdev);

	hci_dev_put(hdev);

	return err;
}

static int hci_dev_do_close(struct hci_dev *hdev)
{
	BT_DBG("%s %p", hdev->name, hdev);

	cancel_delayed_work(&hdev->power_off);

	hci_req_cancel(hdev, ENODEV);
	hci_req_lock(hdev);

	if (!test_and_clear_bit(HCI_UP, &hdev->flags)) {
		del_timer_sync(&hdev->cmd_timer);
		hci_req_unlock(hdev);
		return 0;
	}

	/* Flush RX and TX works */
	flush_work(&hdev->tx_work);
	flush_work(&hdev->rx_work);

	if (hdev->discov_timeout > 0) {
		cancel_delayed_work(&hdev->discov_off);
		hdev->discov_timeout = 0;
		clear_bit(HCI_DISCOVERABLE, &hdev->dev_flags);
		clear_bit(HCI_LIMITED_DISCOVERABLE, &hdev->dev_flags);
	}

	if (test_and_clear_bit(HCI_SERVICE_CACHE, &hdev->dev_flags))
		cancel_delayed_work(&hdev->service_cache);

	cancel_delayed_work_sync(&hdev->le_scan_disable);

	hci_dev_lock(hdev);
	hci_inquiry_cache_flush(hdev);
	hci_conn_hash_flush(hdev);
	hci_dev_unlock(hdev);

	hci_notify(hdev, HCI_DEV_DOWN);

	if (hdev->flush)
		hdev->flush(hdev);

	/* Reset device */
	skb_queue_purge(&hdev->cmd_q);
	atomic_set(&hdev->cmd_cnt, 1);
	if (!test_bit(HCI_RAW, &hdev->flags) &&
	    !test_bit(HCI_AUTO_OFF, &hdev->dev_flags) &&
	    test_bit(HCI_QUIRK_RESET_ON_CLOSE, &hdev->quirks)) {
		set_bit(HCI_INIT, &hdev->flags);
		__hci_req_sync(hdev, hci_reset_req, 0, HCI_CMD_TIMEOUT);
		clear_bit(HCI_INIT, &hdev->flags);
	}

	/* flush cmd  work */
	flush_work(&hdev->cmd_work);

	/* Drop queues */
	skb_queue_purge(&hdev->rx_q);
	skb_queue_purge(&hdev->cmd_q);
	skb_queue_purge(&hdev->raw_q);

	/* Drop last sent command */
	if (hdev->sent_cmd) {
		del_timer_sync(&hdev->cmd_timer);
		kfree_skb(hdev->sent_cmd);
		hdev->sent_cmd = NULL;
	}

	kfree_skb(hdev->recv_evt);
	hdev->recv_evt = NULL;

	/* After this point our queues are empty
	 * and no tasks are scheduled. */
	hdev->close(hdev);

	/* Clear flags */
	hdev->flags = 0;
	hdev->dev_flags &= ~HCI_PERSISTENT_MASK;

	if (!test_and_clear_bit(HCI_AUTO_OFF, &hdev->dev_flags)) {
		if (hdev->dev_type == HCI_BREDR) {
			hci_dev_lock(hdev);
			mgmt_powered(hdev, 0);
			hci_dev_unlock(hdev);
		}
	}

	/* Controller radio is available but is currently powered down */
	hdev->amp_status = AMP_STATUS_POWERED_DOWN;

	memset(hdev->eir, 0, sizeof(hdev->eir));
	memset(hdev->dev_class, 0, sizeof(hdev->dev_class));

	hci_req_unlock(hdev);

	hci_dev_put(hdev);
	return 0;
}

int hci_dev_close(__u16 dev)
{
	struct hci_dev *hdev;
	int err;

	hdev = hci_dev_get(dev);
	if (!hdev)
		return -ENODEV;

	if (test_bit(HCI_USER_CHANNEL, &hdev->dev_flags)) {
		err = -EBUSY;
		goto done;
	}

	if (test_and_clear_bit(HCI_AUTO_OFF, &hdev->dev_flags))
		cancel_delayed_work(&hdev->power_off);

	err = hci_dev_do_close(hdev);

done:
	hci_dev_put(hdev);
	return err;
}

int hci_dev_reset(__u16 dev)
{
	struct hci_dev *hdev;
	int ret = 0;

	hdev = hci_dev_get(dev);
	if (!hdev)
		return -ENODEV;

	hci_req_lock(hdev);

	if (!test_bit(HCI_UP, &hdev->flags)) {
		ret = -ENETDOWN;
		goto done;
	}

	if (test_bit(HCI_USER_CHANNEL, &hdev->dev_flags)) {
		ret = -EBUSY;
		goto done;
	}

	/* Drop queues */
	skb_queue_purge(&hdev->rx_q);
	skb_queue_purge(&hdev->cmd_q);

	hci_dev_lock(hdev);
	hci_inquiry_cache_flush(hdev);
	hci_conn_hash_flush(hdev);
	hci_dev_unlock(hdev);

	if (hdev->flush)
		hdev->flush(hdev);

	atomic_set(&hdev->cmd_cnt, 1);
	hdev->acl_cnt = 0; hdev->sco_cnt = 0; hdev->le_cnt = 0;

	if (!test_bit(HCI_RAW, &hdev->flags))
		ret = __hci_req_sync(hdev, hci_reset_req, 0, HCI_INIT_TIMEOUT);

done:
	hci_req_unlock(hdev);
	hci_dev_put(hdev);
	return ret;
}

int hci_dev_reset_stat(__u16 dev)
{
	struct hci_dev *hdev;
	int ret = 0;

	hdev = hci_dev_get(dev);
	if (!hdev)
		return -ENODEV;

	if (test_bit(HCI_USER_CHANNEL, &hdev->dev_flags)) {
		ret = -EBUSY;
		goto done;
	}

	memset(&hdev->stat, 0, sizeof(struct hci_dev_stats));

done:
	hci_dev_put(hdev);
	return ret;
}

int hci_dev_cmd(unsigned int cmd, void __user *arg)
{
	struct hci_dev *hdev;
	struct hci_dev_req dr;
	int err = 0;

	if (copy_from_user(&dr, arg, sizeof(dr)))
		return -EFAULT;

	hdev = hci_dev_get(dr.dev_id);
	if (!hdev)
		return -ENODEV;

	if (test_bit(HCI_USER_CHANNEL, &hdev->dev_flags)) {
		err = -EBUSY;
		goto done;
	}

	if (hdev->dev_type != HCI_BREDR) {
		err = -EOPNOTSUPP;
		goto done;
	}

	if (!test_bit(HCI_BREDR_ENABLED, &hdev->dev_flags)) {
		err = -EOPNOTSUPP;
		goto done;
	}

	switch (cmd) {
	case HCISETAUTH:
		err = hci_req_sync(hdev, hci_auth_req, dr.dev_opt,
				   HCI_INIT_TIMEOUT);
		break;

	case HCISETENCRYPT:
		if (!lmp_encrypt_capable(hdev)) {
			err = -EOPNOTSUPP;
			break;
		}

		if (!test_bit(HCI_AUTH, &hdev->flags)) {
			/* Auth must be enabled first */
			err = hci_req_sync(hdev, hci_auth_req, dr.dev_opt,
					   HCI_INIT_TIMEOUT);
			if (err)
				break;
		}

		err = hci_req_sync(hdev, hci_encrypt_req, dr.dev_opt,
				   HCI_INIT_TIMEOUT);
		break;

	case HCISETSCAN:
		err = hci_req_sync(hdev, hci_scan_req, dr.dev_opt,
				   HCI_INIT_TIMEOUT);
		break;

	case HCISETLINKPOL:
		err = hci_req_sync(hdev, hci_linkpol_req, dr.dev_opt,
				   HCI_INIT_TIMEOUT);
		break;

	case HCISETLINKMODE:
		hdev->link_mode = ((__u16) dr.dev_opt) &
					(HCI_LM_MASTER | HCI_LM_ACCEPT);
		break;

	case HCISETPTYPE:
		hdev->pkt_type = (__u16) dr.dev_opt;
		break;

	case HCISETACLMTU:
		hdev->acl_mtu  = *((__u16 *) &dr.dev_opt + 1);
		hdev->acl_pkts = *((__u16 *) &dr.dev_opt + 0);
		break;

	case HCISETSCOMTU:
		hdev->sco_mtu  = *((__u16 *) &dr.dev_opt + 1);
		hdev->sco_pkts = *((__u16 *) &dr.dev_opt + 0);
		break;

	default:
		err = -EINVAL;
		break;
	}

done:
	hci_dev_put(hdev);
	return err;
}

int hci_get_dev_list(void __user *arg)
{
	struct hci_dev *hdev;
	struct hci_dev_list_req *dl;
	struct hci_dev_req *dr;
	int n = 0, size, err;
	__u16 dev_num;

	if (get_user(dev_num, (__u16 __user *) arg))
		return -EFAULT;

	if (!dev_num || dev_num > (PAGE_SIZE * 2) / sizeof(*dr))
		return -EINVAL;

	size = sizeof(*dl) + dev_num * sizeof(*dr);

	dl = kzalloc(size, GFP_KERNEL);
	if (!dl)
		return -ENOMEM;

	dr = dl->dev_req;

	read_lock(&hci_dev_list_lock);
	list_for_each_entry(hdev, &hci_dev_list, list) {
		if (test_and_clear_bit(HCI_AUTO_OFF, &hdev->dev_flags))
			cancel_delayed_work(&hdev->power_off);

		if (!test_bit(HCI_MGMT, &hdev->dev_flags))
			set_bit(HCI_PAIRABLE, &hdev->dev_flags);

		(dr + n)->dev_id  = hdev->id;
		(dr + n)->dev_opt = hdev->flags;

		if (++n >= dev_num)
			break;
	}
	read_unlock(&hci_dev_list_lock);

	dl->dev_num = n;
	size = sizeof(*dl) + n * sizeof(*dr);

	err = copy_to_user(arg, dl, size);
	kfree(dl);

	return err ? -EFAULT : 0;
}

int hci_get_dev_info(void __user *arg)
{
	struct hci_dev *hdev;
	struct hci_dev_info di;
	int err = 0;

	if (copy_from_user(&di, arg, sizeof(di)))
		return -EFAULT;

	hdev = hci_dev_get(di.dev_id);
	if (!hdev)
		return -ENODEV;

	if (test_and_clear_bit(HCI_AUTO_OFF, &hdev->dev_flags))
		cancel_delayed_work_sync(&hdev->power_off);

	if (!test_bit(HCI_MGMT, &hdev->dev_flags))
		set_bit(HCI_PAIRABLE, &hdev->dev_flags);

	strcpy(di.name, hdev->name);
	di.bdaddr   = hdev->bdaddr;
	di.type     = (hdev->bus & 0x0f) | ((hdev->dev_type & 0x03) << 4);
	di.flags    = hdev->flags;
	di.pkt_type = hdev->pkt_type;
	if (lmp_bredr_capable(hdev)) {
		di.acl_mtu  = hdev->acl_mtu;
		di.acl_pkts = hdev->acl_pkts;
		di.sco_mtu  = hdev->sco_mtu;
		di.sco_pkts = hdev->sco_pkts;
	} else {
		di.acl_mtu  = hdev->le_mtu;
		di.acl_pkts = hdev->le_pkts;
		di.sco_mtu  = 0;
		di.sco_pkts = 0;
	}
	di.link_policy = hdev->link_policy;
	di.link_mode   = hdev->link_mode;

	memcpy(&di.stat, &hdev->stat, sizeof(di.stat));
	memcpy(&di.features, &hdev->features, sizeof(di.features));

	if (copy_to_user(arg, &di, sizeof(di)))
		err = -EFAULT;

	hci_dev_put(hdev);

	return err;
}

/* ---- Interface to HCI drivers ---- */

static int hci_rfkill_set_block(void *data, bool blocked)
{
	struct hci_dev *hdev = data;

	BT_DBG("%p name %s blocked %d", hdev, hdev->name, blocked);

<<<<<<< HEAD
=======
	if (test_bit(HCI_USER_CHANNEL, &hdev->dev_flags))
		return -EBUSY;

>>>>>>> d8ec26d7
	if (blocked) {
		set_bit(HCI_RFKILLED, &hdev->dev_flags);
		if (!test_bit(HCI_SETUP, &hdev->dev_flags))
			hci_dev_do_close(hdev);
	} else {
		clear_bit(HCI_RFKILLED, &hdev->dev_flags);
	}

	return 0;
}

static const struct rfkill_ops hci_rfkill_ops = {
	.set_block = hci_rfkill_set_block,
};

static void hci_power_on(struct work_struct *work)
{
	struct hci_dev *hdev = container_of(work, struct hci_dev, power_on);
	int err;

	BT_DBG("%s", hdev->name);

	err = hci_dev_do_open(hdev);
	if (err < 0) {
		mgmt_set_powered_failed(hdev, err);
		return;
	}

<<<<<<< HEAD
	if (test_bit(HCI_RFKILLED, &hdev->dev_flags)) {
=======
	/* During the HCI setup phase, a few error conditions are
	 * ignored and they need to be checked now. If they are still
	 * valid, it is important to turn the device back off.
	 */
	if (test_bit(HCI_RFKILLED, &hdev->dev_flags) ||
	    (hdev->dev_type == HCI_BREDR &&
	     !bacmp(&hdev->bdaddr, BDADDR_ANY) &&
	     !bacmp(&hdev->static_addr, BDADDR_ANY))) {
>>>>>>> d8ec26d7
		clear_bit(HCI_AUTO_OFF, &hdev->dev_flags);
		hci_dev_do_close(hdev);
	} else if (test_bit(HCI_AUTO_OFF, &hdev->dev_flags)) {
		queue_delayed_work(hdev->req_workqueue, &hdev->power_off,
				   HCI_AUTO_OFF_TIMEOUT);
	}

	if (test_and_clear_bit(HCI_SETUP, &hdev->dev_flags))
		mgmt_index_added(hdev);
}

static void hci_power_off(struct work_struct *work)
{
	struct hci_dev *hdev = container_of(work, struct hci_dev,
					    power_off.work);

	BT_DBG("%s", hdev->name);

	hci_dev_do_close(hdev);
}

static void hci_discov_off(struct work_struct *work)
{
	struct hci_dev *hdev;

	hdev = container_of(work, struct hci_dev, discov_off.work);

	BT_DBG("%s", hdev->name);

	mgmt_discoverable_timeout(hdev);
}

int hci_uuids_clear(struct hci_dev *hdev)
{
	struct bt_uuid *uuid, *tmp;

	list_for_each_entry_safe(uuid, tmp, &hdev->uuids, list) {
		list_del(&uuid->list);
		kfree(uuid);
	}

	return 0;
}

int hci_link_keys_clear(struct hci_dev *hdev)
{
	struct list_head *p, *n;

	list_for_each_safe(p, n, &hdev->link_keys) {
		struct link_key *key;

		key = list_entry(p, struct link_key, list);

		list_del(p);
		kfree(key);
	}

	return 0;
}

int hci_smp_ltks_clear(struct hci_dev *hdev)
{
	struct smp_ltk *k, *tmp;

	list_for_each_entry_safe(k, tmp, &hdev->long_term_keys, list) {
		list_del(&k->list);
		kfree(k);
	}

	return 0;
}

struct link_key *hci_find_link_key(struct hci_dev *hdev, bdaddr_t *bdaddr)
{
	struct link_key *k;

	list_for_each_entry(k, &hdev->link_keys, list)
		if (bacmp(bdaddr, &k->bdaddr) == 0)
			return k;

	return NULL;
}

static bool hci_persistent_key(struct hci_dev *hdev, struct hci_conn *conn,
			       u8 key_type, u8 old_key_type)
{
	/* Legacy key */
	if (key_type < 0x03)
		return true;

	/* Debug keys are insecure so don't store them persistently */
	if (key_type == HCI_LK_DEBUG_COMBINATION)
		return false;

	/* Changed combination key and there's no previous one */
	if (key_type == HCI_LK_CHANGED_COMBINATION && old_key_type == 0xff)
		return false;

	/* Security mode 3 case */
	if (!conn)
		return true;

	/* Neither local nor remote side had no-bonding as requirement */
	if (conn->auth_type > 0x01 && conn->remote_auth > 0x01)
		return true;

	/* Local side had dedicated bonding as requirement */
	if (conn->auth_type == 0x02 || conn->auth_type == 0x03)
		return true;

	/* Remote side had dedicated bonding as requirement */
	if (conn->remote_auth == 0x02 || conn->remote_auth == 0x03)
		return true;

	/* If none of the above criteria match, then don't store the key
	 * persistently */
	return false;
}

struct smp_ltk *hci_find_ltk(struct hci_dev *hdev, __le16 ediv, u8 rand[8])
{
	struct smp_ltk *k;

	list_for_each_entry(k, &hdev->long_term_keys, list) {
		if (k->ediv != ediv ||
		    memcmp(rand, k->rand, sizeof(k->rand)))
			continue;

		return k;
	}

	return NULL;
}

struct smp_ltk *hci_find_ltk_by_addr(struct hci_dev *hdev, bdaddr_t *bdaddr,
				     u8 addr_type)
{
	struct smp_ltk *k;

	list_for_each_entry(k, &hdev->long_term_keys, list)
		if (addr_type == k->bdaddr_type &&
		    bacmp(bdaddr, &k->bdaddr) == 0)
			return k;

	return NULL;
}

int hci_add_link_key(struct hci_dev *hdev, struct hci_conn *conn, int new_key,
		     bdaddr_t *bdaddr, u8 *val, u8 type, u8 pin_len)
{
	struct link_key *key, *old_key;
	u8 old_key_type;
	bool persistent;

	old_key = hci_find_link_key(hdev, bdaddr);
	if (old_key) {
		old_key_type = old_key->type;
		key = old_key;
	} else {
		old_key_type = conn ? conn->key_type : 0xff;
		key = kzalloc(sizeof(*key), GFP_ATOMIC);
		if (!key)
			return -ENOMEM;
		list_add(&key->list, &hdev->link_keys);
	}

	BT_DBG("%s key for %pMR type %u", hdev->name, bdaddr, type);

	/* Some buggy controller combinations generate a changed
	 * combination key for legacy pairing even when there's no
	 * previous key */
	if (type == HCI_LK_CHANGED_COMBINATION &&
	    (!conn || conn->remote_auth == 0xff) && old_key_type == 0xff) {
		type = HCI_LK_COMBINATION;
		if (conn)
			conn->key_type = type;
	}

	bacpy(&key->bdaddr, bdaddr);
	memcpy(key->val, val, HCI_LINK_KEY_SIZE);
	key->pin_len = pin_len;

	if (type == HCI_LK_CHANGED_COMBINATION)
		key->type = old_key_type;
	else
		key->type = type;

	if (!new_key)
		return 0;

	persistent = hci_persistent_key(hdev, conn, type, old_key_type);

	mgmt_new_link_key(hdev, key, persistent);

	if (conn)
		conn->flush_key = !persistent;

	return 0;
}

int hci_add_ltk(struct hci_dev *hdev, bdaddr_t *bdaddr, u8 addr_type, u8 type,
		int new_key, u8 authenticated, u8 tk[16], u8 enc_size, __le16
		ediv, u8 rand[8])
{
	struct smp_ltk *key, *old_key;

	if (!(type & HCI_SMP_STK) && !(type & HCI_SMP_LTK))
		return 0;

	old_key = hci_find_ltk_by_addr(hdev, bdaddr, addr_type);
	if (old_key)
		key = old_key;
	else {
		key = kzalloc(sizeof(*key), GFP_ATOMIC);
		if (!key)
			return -ENOMEM;
		list_add(&key->list, &hdev->long_term_keys);
	}

	bacpy(&key->bdaddr, bdaddr);
	key->bdaddr_type = addr_type;
	memcpy(key->val, tk, sizeof(key->val));
	key->authenticated = authenticated;
	key->ediv = ediv;
	key->enc_size = enc_size;
	key->type = type;
	memcpy(key->rand, rand, sizeof(key->rand));

	if (!new_key)
		return 0;

	if (type & HCI_SMP_LTK)
		mgmt_new_ltk(hdev, key, 1);

	return 0;
}

int hci_remove_link_key(struct hci_dev *hdev, bdaddr_t *bdaddr)
{
	struct link_key *key;

	key = hci_find_link_key(hdev, bdaddr);
	if (!key)
		return -ENOENT;

	BT_DBG("%s removing %pMR", hdev->name, bdaddr);

	list_del(&key->list);
	kfree(key);

	return 0;
}

int hci_remove_ltk(struct hci_dev *hdev, bdaddr_t *bdaddr)
{
	struct smp_ltk *k, *tmp;

	list_for_each_entry_safe(k, tmp, &hdev->long_term_keys, list) {
		if (bacmp(bdaddr, &k->bdaddr))
			continue;

		BT_DBG("%s removing %pMR", hdev->name, bdaddr);

		list_del(&k->list);
		kfree(k);
	}

	return 0;
}

/* HCI command timer function */
static void hci_cmd_timeout(unsigned long arg)
{
	struct hci_dev *hdev = (void *) arg;

	if (hdev->sent_cmd) {
		struct hci_command_hdr *sent = (void *) hdev->sent_cmd->data;
		u16 opcode = __le16_to_cpu(sent->opcode);

		BT_ERR("%s command 0x%4.4x tx timeout", hdev->name, opcode);
	} else {
		BT_ERR("%s command tx timeout", hdev->name);
	}

	atomic_set(&hdev->cmd_cnt, 1);
	queue_work(hdev->workqueue, &hdev->cmd_work);
}

struct oob_data *hci_find_remote_oob_data(struct hci_dev *hdev,
					  bdaddr_t *bdaddr)
{
	struct oob_data *data;

	list_for_each_entry(data, &hdev->remote_oob_data, list)
		if (bacmp(bdaddr, &data->bdaddr) == 0)
			return data;

	return NULL;
}

int hci_remove_remote_oob_data(struct hci_dev *hdev, bdaddr_t *bdaddr)
{
	struct oob_data *data;

	data = hci_find_remote_oob_data(hdev, bdaddr);
	if (!data)
		return -ENOENT;

	BT_DBG("%s removing %pMR", hdev->name, bdaddr);

	list_del(&data->list);
	kfree(data);

	return 0;
}

int hci_remote_oob_data_clear(struct hci_dev *hdev)
{
	struct oob_data *data, *n;

	list_for_each_entry_safe(data, n, &hdev->remote_oob_data, list) {
		list_del(&data->list);
		kfree(data);
	}

	return 0;
}

int hci_add_remote_oob_data(struct hci_dev *hdev, bdaddr_t *bdaddr, u8 *hash,
			    u8 *randomizer)
{
	struct oob_data *data;

	data = hci_find_remote_oob_data(hdev, bdaddr);

	if (!data) {
		data = kmalloc(sizeof(*data), GFP_ATOMIC);
		if (!data)
			return -ENOMEM;

		bacpy(&data->bdaddr, bdaddr);
		list_add(&data->list, &hdev->remote_oob_data);
	}

	memcpy(data->hash, hash, sizeof(data->hash));
	memcpy(data->randomizer, randomizer, sizeof(data->randomizer));

	BT_DBG("%s for %pMR", hdev->name, bdaddr);

	return 0;
}

struct bdaddr_list *hci_blacklist_lookup(struct hci_dev *hdev,
					 bdaddr_t *bdaddr, u8 type)
{
	struct bdaddr_list *b;

	list_for_each_entry(b, &hdev->blacklist, list) {
		if (!bacmp(&b->bdaddr, bdaddr) && b->bdaddr_type == type)
			return b;
	}

	return NULL;
}

int hci_blacklist_clear(struct hci_dev *hdev)
{
	struct list_head *p, *n;

	list_for_each_safe(p, n, &hdev->blacklist) {
		struct bdaddr_list *b = list_entry(p, struct bdaddr_list, list);

		list_del(p);
		kfree(b);
	}

	return 0;
}

int hci_blacklist_add(struct hci_dev *hdev, bdaddr_t *bdaddr, u8 type)
{
	struct bdaddr_list *entry;

	if (!bacmp(bdaddr, BDADDR_ANY))
		return -EBADF;

	if (hci_blacklist_lookup(hdev, bdaddr, type))
		return -EEXIST;

	entry = kzalloc(sizeof(struct bdaddr_list), GFP_KERNEL);
	if (!entry)
		return -ENOMEM;

	bacpy(&entry->bdaddr, bdaddr);
	entry->bdaddr_type = type;

	list_add(&entry->list, &hdev->blacklist);

	return mgmt_device_blocked(hdev, bdaddr, type);
}

int hci_blacklist_del(struct hci_dev *hdev, bdaddr_t *bdaddr, u8 type)
{
	struct bdaddr_list *entry;

	if (!bacmp(bdaddr, BDADDR_ANY))
		return hci_blacklist_clear(hdev);

	entry = hci_blacklist_lookup(hdev, bdaddr, type);
	if (!entry)
		return -ENOENT;

	list_del(&entry->list);
	kfree(entry);

	return mgmt_device_unblocked(hdev, bdaddr, type);
}

static void inquiry_complete(struct hci_dev *hdev, u8 status)
{
	if (status) {
		BT_ERR("Failed to start inquiry: status %d", status);

		hci_dev_lock(hdev);
		hci_discovery_set_state(hdev, DISCOVERY_STOPPED);
		hci_dev_unlock(hdev);
		return;
	}
}

static void le_scan_disable_work_complete(struct hci_dev *hdev, u8 status)
{
	/* General inquiry access code (GIAC) */
	u8 lap[3] = { 0x33, 0x8b, 0x9e };
	struct hci_request req;
	struct hci_cp_inquiry cp;
	int err;

	if (status) {
		BT_ERR("Failed to disable LE scanning: status %d", status);
		return;
	}

	switch (hdev->discovery.type) {
	case DISCOV_TYPE_LE:
		hci_dev_lock(hdev);
		hci_discovery_set_state(hdev, DISCOVERY_STOPPED);
		hci_dev_unlock(hdev);
		break;

	case DISCOV_TYPE_INTERLEAVED:
		hci_req_init(&req, hdev);

		memset(&cp, 0, sizeof(cp));
		memcpy(&cp.lap, lap, sizeof(cp.lap));
		cp.length = DISCOV_INTERLEAVED_INQUIRY_LEN;
		hci_req_add(&req, HCI_OP_INQUIRY, sizeof(cp), &cp);

		hci_dev_lock(hdev);

		hci_inquiry_cache_flush(hdev);

		err = hci_req_run(&req, inquiry_complete);
		if (err) {
			BT_ERR("Inquiry request failed: err %d", err);
			hci_discovery_set_state(hdev, DISCOVERY_STOPPED);
		}

		hci_dev_unlock(hdev);
		break;
	}
}

static void le_scan_disable_work(struct work_struct *work)
{
	struct hci_dev *hdev = container_of(work, struct hci_dev,
					    le_scan_disable.work);
	struct hci_cp_le_set_scan_enable cp;
	struct hci_request req;
	int err;

	BT_DBG("%s", hdev->name);

	hci_req_init(&req, hdev);

	memset(&cp, 0, sizeof(cp));
	cp.enable = LE_SCAN_DISABLE;
	hci_req_add(&req, HCI_OP_LE_SET_SCAN_ENABLE, sizeof(cp), &cp);

	err = hci_req_run(&req, le_scan_disable_work_complete);
	if (err)
		BT_ERR("Disable LE scanning request failed: err %d", err);
}

/* Alloc HCI device */
struct hci_dev *hci_alloc_dev(void)
{
	struct hci_dev *hdev;

	hdev = kzalloc(sizeof(struct hci_dev), GFP_KERNEL);
	if (!hdev)
		return NULL;

	hdev->pkt_type  = (HCI_DM1 | HCI_DH1 | HCI_HV1);
	hdev->esco_type = (ESCO_HV1);
	hdev->link_mode = (HCI_LM_ACCEPT);
	hdev->num_iac = 0x01;		/* One IAC support is mandatory */
	hdev->io_capability = 0x03;	/* No Input No Output */
	hdev->inq_tx_power = HCI_TX_POWER_INVALID;
	hdev->adv_tx_power = HCI_TX_POWER_INVALID;

	hdev->sniff_max_interval = 800;
	hdev->sniff_min_interval = 80;

	hdev->le_scan_interval = 0x0060;
	hdev->le_scan_window = 0x0030;
	hdev->le_conn_min_interval = 0x0028;
	hdev->le_conn_max_interval = 0x0038;

	mutex_init(&hdev->lock);
	mutex_init(&hdev->req_lock);

	INIT_LIST_HEAD(&hdev->mgmt_pending);
	INIT_LIST_HEAD(&hdev->blacklist);
	INIT_LIST_HEAD(&hdev->uuids);
	INIT_LIST_HEAD(&hdev->link_keys);
	INIT_LIST_HEAD(&hdev->long_term_keys);
	INIT_LIST_HEAD(&hdev->remote_oob_data);
	INIT_LIST_HEAD(&hdev->conn_hash.list);

	INIT_WORK(&hdev->rx_work, hci_rx_work);
	INIT_WORK(&hdev->cmd_work, hci_cmd_work);
	INIT_WORK(&hdev->tx_work, hci_tx_work);
	INIT_WORK(&hdev->power_on, hci_power_on);

	INIT_DELAYED_WORK(&hdev->power_off, hci_power_off);
	INIT_DELAYED_WORK(&hdev->discov_off, hci_discov_off);
	INIT_DELAYED_WORK(&hdev->le_scan_disable, le_scan_disable_work);

	skb_queue_head_init(&hdev->rx_q);
	skb_queue_head_init(&hdev->cmd_q);
	skb_queue_head_init(&hdev->raw_q);

	init_waitqueue_head(&hdev->req_wait_q);

	setup_timer(&hdev->cmd_timer, hci_cmd_timeout, (unsigned long) hdev);

	hci_init_sysfs(hdev);
	discovery_init(hdev);

	return hdev;
}
EXPORT_SYMBOL(hci_alloc_dev);

/* Free HCI device */
void hci_free_dev(struct hci_dev *hdev)
{
	/* will free via device release */
	put_device(&hdev->dev);
}
EXPORT_SYMBOL(hci_free_dev);

/* Register HCI device */
int hci_register_dev(struct hci_dev *hdev)
{
	int id, error;

	if (!hdev->open || !hdev->close)
		return -EINVAL;

	/* Do not allow HCI_AMP devices to register at index 0,
	 * so the index can be used as the AMP controller ID.
	 */
	switch (hdev->dev_type) {
	case HCI_BREDR:
		id = ida_simple_get(&hci_index_ida, 0, 0, GFP_KERNEL);
		break;
	case HCI_AMP:
		id = ida_simple_get(&hci_index_ida, 1, 0, GFP_KERNEL);
		break;
	default:
		return -EINVAL;
	}

	if (id < 0)
		return id;

	sprintf(hdev->name, "hci%d", id);
	hdev->id = id;

	BT_DBG("%p name %s bus %d", hdev, hdev->name, hdev->bus);

	hdev->workqueue = alloc_workqueue("%s", WQ_HIGHPRI | WQ_UNBOUND |
					  WQ_MEM_RECLAIM, 1, hdev->name);
	if (!hdev->workqueue) {
		error = -ENOMEM;
		goto err;
	}

	hdev->req_workqueue = alloc_workqueue("%s", WQ_HIGHPRI | WQ_UNBOUND |
					      WQ_MEM_RECLAIM, 1, hdev->name);
	if (!hdev->req_workqueue) {
		destroy_workqueue(hdev->workqueue);
		error = -ENOMEM;
		goto err;
	}

	if (!IS_ERR_OR_NULL(bt_debugfs))
		hdev->debugfs = debugfs_create_dir(hdev->name, bt_debugfs);

	dev_set_name(&hdev->dev, "%s", hdev->name);

	error = device_add(&hdev->dev);
	if (error < 0)
		goto err_wqueue;

	hdev->rfkill = rfkill_alloc(hdev->name, &hdev->dev,
				    RFKILL_TYPE_BLUETOOTH, &hci_rfkill_ops,
				    hdev);
	if (hdev->rfkill) {
		if (rfkill_register(hdev->rfkill) < 0) {
			rfkill_destroy(hdev->rfkill);
			hdev->rfkill = NULL;
		}
	}

	if (hdev->rfkill && rfkill_blocked(hdev->rfkill))
		set_bit(HCI_RFKILLED, &hdev->dev_flags);

	set_bit(HCI_SETUP, &hdev->dev_flags);
	set_bit(HCI_AUTO_OFF, &hdev->dev_flags);

	if (hdev->dev_type == HCI_BREDR) {
		/* Assume BR/EDR support until proven otherwise (such as
		 * through reading supported features during init.
		 */
		set_bit(HCI_BREDR_ENABLED, &hdev->dev_flags);
	}

	write_lock(&hci_dev_list_lock);
	list_add(&hdev->list, &hci_dev_list);
	write_unlock(&hci_dev_list_lock);

	hci_notify(hdev, HCI_DEV_REG);
	hci_dev_hold(hdev);

	queue_work(hdev->req_workqueue, &hdev->power_on);

	return id;

err_wqueue:
	destroy_workqueue(hdev->workqueue);
	destroy_workqueue(hdev->req_workqueue);
err:
	ida_simple_remove(&hci_index_ida, hdev->id);

	return error;
}
EXPORT_SYMBOL(hci_register_dev);

/* Unregister HCI device */
void hci_unregister_dev(struct hci_dev *hdev)
{
	int i, id;

	BT_DBG("%p name %s bus %d", hdev, hdev->name, hdev->bus);

	set_bit(HCI_UNREGISTER, &hdev->dev_flags);

	id = hdev->id;

	write_lock(&hci_dev_list_lock);
	list_del(&hdev->list);
	write_unlock(&hci_dev_list_lock);

	hci_dev_do_close(hdev);

	for (i = 0; i < NUM_REASSEMBLY; i++)
		kfree_skb(hdev->reassembly[i]);

	cancel_work_sync(&hdev->power_on);

	if (!test_bit(HCI_INIT, &hdev->flags) &&
	    !test_bit(HCI_SETUP, &hdev->dev_flags)) {
		hci_dev_lock(hdev);
		mgmt_index_removed(hdev);
		hci_dev_unlock(hdev);
	}

	/* mgmt_index_removed should take care of emptying the
	 * pending list */
	BUG_ON(!list_empty(&hdev->mgmt_pending));

	hci_notify(hdev, HCI_DEV_UNREG);

	if (hdev->rfkill) {
		rfkill_unregister(hdev->rfkill);
		rfkill_destroy(hdev->rfkill);
	}

	device_del(&hdev->dev);

	debugfs_remove_recursive(hdev->debugfs);

	destroy_workqueue(hdev->workqueue);
	destroy_workqueue(hdev->req_workqueue);

	hci_dev_lock(hdev);
	hci_blacklist_clear(hdev);
	hci_uuids_clear(hdev);
	hci_link_keys_clear(hdev);
	hci_smp_ltks_clear(hdev);
	hci_remote_oob_data_clear(hdev);
	hci_dev_unlock(hdev);

	hci_dev_put(hdev);

	ida_simple_remove(&hci_index_ida, id);
}
EXPORT_SYMBOL(hci_unregister_dev);

/* Suspend HCI device */
int hci_suspend_dev(struct hci_dev *hdev)
{
	hci_notify(hdev, HCI_DEV_SUSPEND);
	return 0;
}
EXPORT_SYMBOL(hci_suspend_dev);

/* Resume HCI device */
int hci_resume_dev(struct hci_dev *hdev)
{
	hci_notify(hdev, HCI_DEV_RESUME);
	return 0;
}
EXPORT_SYMBOL(hci_resume_dev);

/* Receive frame from HCI drivers */
int hci_recv_frame(struct hci_dev *hdev, struct sk_buff *skb)
{
	if (!hdev || (!test_bit(HCI_UP, &hdev->flags)
		      && !test_bit(HCI_INIT, &hdev->flags))) {
		kfree_skb(skb);
		return -ENXIO;
	}

	/* Incoming skb */
	bt_cb(skb)->incoming = 1;

	/* Time stamp */
	__net_timestamp(skb);

	skb_queue_tail(&hdev->rx_q, skb);
	queue_work(hdev->workqueue, &hdev->rx_work);

	return 0;
}
EXPORT_SYMBOL(hci_recv_frame);

static int hci_reassembly(struct hci_dev *hdev, int type, void *data,
			  int count, __u8 index)
{
	int len = 0;
	int hlen = 0;
	int remain = count;
	struct sk_buff *skb;
	struct bt_skb_cb *scb;

	if ((type < HCI_ACLDATA_PKT || type > HCI_EVENT_PKT) ||
	    index >= NUM_REASSEMBLY)
		return -EILSEQ;

	skb = hdev->reassembly[index];

	if (!skb) {
		switch (type) {
		case HCI_ACLDATA_PKT:
			len = HCI_MAX_FRAME_SIZE;
			hlen = HCI_ACL_HDR_SIZE;
			break;
		case HCI_EVENT_PKT:
			len = HCI_MAX_EVENT_SIZE;
			hlen = HCI_EVENT_HDR_SIZE;
			break;
		case HCI_SCODATA_PKT:
			len = HCI_MAX_SCO_SIZE;
			hlen = HCI_SCO_HDR_SIZE;
			break;
		}

		skb = bt_skb_alloc(len, GFP_ATOMIC);
		if (!skb)
			return -ENOMEM;

		scb = (void *) skb->cb;
		scb->expect = hlen;
		scb->pkt_type = type;

		hdev->reassembly[index] = skb;
	}

	while (count) {
		scb = (void *) skb->cb;
		len = min_t(uint, scb->expect, count);

		memcpy(skb_put(skb, len), data, len);

		count -= len;
		data += len;
		scb->expect -= len;
		remain = count;

		switch (type) {
		case HCI_EVENT_PKT:
			if (skb->len == HCI_EVENT_HDR_SIZE) {
				struct hci_event_hdr *h = hci_event_hdr(skb);
				scb->expect = h->plen;

				if (skb_tailroom(skb) < scb->expect) {
					kfree_skb(skb);
					hdev->reassembly[index] = NULL;
					return -ENOMEM;
				}
			}
			break;

		case HCI_ACLDATA_PKT:
			if (skb->len  == HCI_ACL_HDR_SIZE) {
				struct hci_acl_hdr *h = hci_acl_hdr(skb);
				scb->expect = __le16_to_cpu(h->dlen);

				if (skb_tailroom(skb) < scb->expect) {
					kfree_skb(skb);
					hdev->reassembly[index] = NULL;
					return -ENOMEM;
				}
			}
			break;

		case HCI_SCODATA_PKT:
			if (skb->len == HCI_SCO_HDR_SIZE) {
				struct hci_sco_hdr *h = hci_sco_hdr(skb);
				scb->expect = h->dlen;

				if (skb_tailroom(skb) < scb->expect) {
					kfree_skb(skb);
					hdev->reassembly[index] = NULL;
					return -ENOMEM;
				}
			}
			break;
		}

		if (scb->expect == 0) {
			/* Complete frame */

			bt_cb(skb)->pkt_type = type;
			hci_recv_frame(hdev, skb);

			hdev->reassembly[index] = NULL;
			return remain;
		}
	}

	return remain;
}

int hci_recv_fragment(struct hci_dev *hdev, int type, void *data, int count)
{
	int rem = 0;

	if (type < HCI_ACLDATA_PKT || type > HCI_EVENT_PKT)
		return -EILSEQ;

	while (count) {
		rem = hci_reassembly(hdev, type, data, count, type - 1);
		if (rem < 0)
			return rem;

		data += (count - rem);
		count = rem;
	}

	return rem;
}
EXPORT_SYMBOL(hci_recv_fragment);

#define STREAM_REASSEMBLY 0

int hci_recv_stream_fragment(struct hci_dev *hdev, void *data, int count)
{
	int type;
	int rem = 0;

	while (count) {
		struct sk_buff *skb = hdev->reassembly[STREAM_REASSEMBLY];

		if (!skb) {
			struct { char type; } *pkt;

			/* Start of the frame */
			pkt = data;
			type = pkt->type;

			data++;
			count--;
		} else
			type = bt_cb(skb)->pkt_type;

		rem = hci_reassembly(hdev, type, data, count,
				     STREAM_REASSEMBLY);
		if (rem < 0)
			return rem;

		data += (count - rem);
		count = rem;
	}

	return rem;
}
EXPORT_SYMBOL(hci_recv_stream_fragment);

/* ---- Interface to upper protocols ---- */

int hci_register_cb(struct hci_cb *cb)
{
	BT_DBG("%p name %s", cb, cb->name);

	write_lock(&hci_cb_list_lock);
	list_add(&cb->list, &hci_cb_list);
	write_unlock(&hci_cb_list_lock);

	return 0;
}
EXPORT_SYMBOL(hci_register_cb);

int hci_unregister_cb(struct hci_cb *cb)
{
	BT_DBG("%p name %s", cb, cb->name);

	write_lock(&hci_cb_list_lock);
	list_del(&cb->list);
	write_unlock(&hci_cb_list_lock);

	return 0;
}
EXPORT_SYMBOL(hci_unregister_cb);

static void hci_send_frame(struct hci_dev *hdev, struct sk_buff *skb)
{
	BT_DBG("%s type %d len %d", hdev->name, bt_cb(skb)->pkt_type, skb->len);

	/* Time stamp */
	__net_timestamp(skb);

	/* Send copy to monitor */
	hci_send_to_monitor(hdev, skb);

	if (atomic_read(&hdev->promisc)) {
		/* Send copy to the sockets */
		hci_send_to_sock(hdev, skb);
	}

	/* Get rid of skb owner, prior to sending to the driver. */
	skb_orphan(skb);

	if (hdev->send(hdev, skb) < 0)
		BT_ERR("%s sending frame failed", hdev->name);
}

void hci_req_init(struct hci_request *req, struct hci_dev *hdev)
{
	skb_queue_head_init(&req->cmd_q);
	req->hdev = hdev;
	req->err = 0;
}

int hci_req_run(struct hci_request *req, hci_req_complete_t complete)
{
	struct hci_dev *hdev = req->hdev;
	struct sk_buff *skb;
	unsigned long flags;

	BT_DBG("length %u", skb_queue_len(&req->cmd_q));

	/* If an error occured during request building, remove all HCI
	 * commands queued on the HCI request queue.
	 */
	if (req->err) {
		skb_queue_purge(&req->cmd_q);
		return req->err;
	}

	/* Do not allow empty requests */
	if (skb_queue_empty(&req->cmd_q))
		return -ENODATA;

	skb = skb_peek_tail(&req->cmd_q);
	bt_cb(skb)->req.complete = complete;

	spin_lock_irqsave(&hdev->cmd_q.lock, flags);
	skb_queue_splice_tail(&req->cmd_q, &hdev->cmd_q);
	spin_unlock_irqrestore(&hdev->cmd_q.lock, flags);

	queue_work(hdev->workqueue, &hdev->cmd_work);

	return 0;
}

static struct sk_buff *hci_prepare_cmd(struct hci_dev *hdev, u16 opcode,
				       u32 plen, const void *param)
{
	int len = HCI_COMMAND_HDR_SIZE + plen;
	struct hci_command_hdr *hdr;
	struct sk_buff *skb;

	skb = bt_skb_alloc(len, GFP_ATOMIC);
	if (!skb)
		return NULL;

	hdr = (struct hci_command_hdr *) skb_put(skb, HCI_COMMAND_HDR_SIZE);
	hdr->opcode = cpu_to_le16(opcode);
	hdr->plen   = plen;

	if (plen)
		memcpy(skb_put(skb, plen), param, plen);

	BT_DBG("skb len %d", skb->len);

	bt_cb(skb)->pkt_type = HCI_COMMAND_PKT;

	return skb;
}

/* Send HCI command */
int hci_send_cmd(struct hci_dev *hdev, __u16 opcode, __u32 plen,
		 const void *param)
{
	struct sk_buff *skb;

	BT_DBG("%s opcode 0x%4.4x plen %d", hdev->name, opcode, plen);

	skb = hci_prepare_cmd(hdev, opcode, plen, param);
	if (!skb) {
		BT_ERR("%s no memory for command", hdev->name);
		return -ENOMEM;
	}

	/* Stand-alone HCI commands must be flaged as
	 * single-command requests.
	 */
	bt_cb(skb)->req.start = true;

	skb_queue_tail(&hdev->cmd_q, skb);
	queue_work(hdev->workqueue, &hdev->cmd_work);

	return 0;
}

/* Queue a command to an asynchronous HCI request */
void hci_req_add_ev(struct hci_request *req, u16 opcode, u32 plen,
		    const void *param, u8 event)
{
	struct hci_dev *hdev = req->hdev;
	struct sk_buff *skb;

	BT_DBG("%s opcode 0x%4.4x plen %d", hdev->name, opcode, plen);

	/* If an error occured during request building, there is no point in
	 * queueing the HCI command. We can simply return.
	 */
	if (req->err)
		return;

	skb = hci_prepare_cmd(hdev, opcode, plen, param);
	if (!skb) {
		BT_ERR("%s no memory for command (opcode 0x%4.4x)",
		       hdev->name, opcode);
		req->err = -ENOMEM;
		return;
	}

	if (skb_queue_empty(&req->cmd_q))
		bt_cb(skb)->req.start = true;

	bt_cb(skb)->req.event = event;

	skb_queue_tail(&req->cmd_q, skb);
}

void hci_req_add(struct hci_request *req, u16 opcode, u32 plen,
		 const void *param)
{
	hci_req_add_ev(req, opcode, plen, param, 0);
}

/* Get data from the previously sent command */
void *hci_sent_cmd_data(struct hci_dev *hdev, __u16 opcode)
{
	struct hci_command_hdr *hdr;

	if (!hdev->sent_cmd)
		return NULL;

	hdr = (void *) hdev->sent_cmd->data;

	if (hdr->opcode != cpu_to_le16(opcode))
		return NULL;

	BT_DBG("%s opcode 0x%4.4x", hdev->name, opcode);

	return hdev->sent_cmd->data + HCI_COMMAND_HDR_SIZE;
}

/* Send ACL data */
static void hci_add_acl_hdr(struct sk_buff *skb, __u16 handle, __u16 flags)
{
	struct hci_acl_hdr *hdr;
	int len = skb->len;

	skb_push(skb, HCI_ACL_HDR_SIZE);
	skb_reset_transport_header(skb);
	hdr = (struct hci_acl_hdr *)skb_transport_header(skb);
	hdr->handle = cpu_to_le16(hci_handle_pack(handle, flags));
	hdr->dlen   = cpu_to_le16(len);
}

static void hci_queue_acl(struct hci_chan *chan, struct sk_buff_head *queue,
			  struct sk_buff *skb, __u16 flags)
{
	struct hci_conn *conn = chan->conn;
	struct hci_dev *hdev = conn->hdev;
	struct sk_buff *list;

	skb->len = skb_headlen(skb);
	skb->data_len = 0;

	bt_cb(skb)->pkt_type = HCI_ACLDATA_PKT;

	switch (hdev->dev_type) {
	case HCI_BREDR:
		hci_add_acl_hdr(skb, conn->handle, flags);
		break;
	case HCI_AMP:
		hci_add_acl_hdr(skb, chan->handle, flags);
		break;
	default:
		BT_ERR("%s unknown dev_type %d", hdev->name, hdev->dev_type);
		return;
	}

	list = skb_shinfo(skb)->frag_list;
	if (!list) {
		/* Non fragmented */
		BT_DBG("%s nonfrag skb %p len %d", hdev->name, skb, skb->len);

		skb_queue_tail(queue, skb);
	} else {
		/* Fragmented */
		BT_DBG("%s frag %p len %d", hdev->name, skb, skb->len);

		skb_shinfo(skb)->frag_list = NULL;

		/* Queue all fragments atomically */
		spin_lock(&queue->lock);

		__skb_queue_tail(queue, skb);

		flags &= ~ACL_START;
		flags |= ACL_CONT;
		do {
			skb = list; list = list->next;

			bt_cb(skb)->pkt_type = HCI_ACLDATA_PKT;
			hci_add_acl_hdr(skb, conn->handle, flags);

			BT_DBG("%s frag %p len %d", hdev->name, skb, skb->len);

			__skb_queue_tail(queue, skb);
		} while (list);

		spin_unlock(&queue->lock);
	}
}

void hci_send_acl(struct hci_chan *chan, struct sk_buff *skb, __u16 flags)
{
	struct hci_dev *hdev = chan->conn->hdev;

	BT_DBG("%s chan %p flags 0x%4.4x", hdev->name, chan, flags);

	hci_queue_acl(chan, &chan->data_q, skb, flags);

	queue_work(hdev->workqueue, &hdev->tx_work);
}

/* Send SCO data */
void hci_send_sco(struct hci_conn *conn, struct sk_buff *skb)
{
	struct hci_dev *hdev = conn->hdev;
	struct hci_sco_hdr hdr;

	BT_DBG("%s len %d", hdev->name, skb->len);

	hdr.handle = cpu_to_le16(conn->handle);
	hdr.dlen   = skb->len;

	skb_push(skb, HCI_SCO_HDR_SIZE);
	skb_reset_transport_header(skb);
	memcpy(skb_transport_header(skb), &hdr, HCI_SCO_HDR_SIZE);

	bt_cb(skb)->pkt_type = HCI_SCODATA_PKT;

	skb_queue_tail(&conn->data_q, skb);
	queue_work(hdev->workqueue, &hdev->tx_work);
}

/* ---- HCI TX task (outgoing data) ---- */

/* HCI Connection scheduler */
static struct hci_conn *hci_low_sent(struct hci_dev *hdev, __u8 type,
				     int *quote)
{
	struct hci_conn_hash *h = &hdev->conn_hash;
	struct hci_conn *conn = NULL, *c;
	unsigned int num = 0, min = ~0;

	/* We don't have to lock device here. Connections are always
	 * added and removed with TX task disabled. */

	rcu_read_lock();

	list_for_each_entry_rcu(c, &h->list, list) {
		if (c->type != type || skb_queue_empty(&c->data_q))
			continue;

		if (c->state != BT_CONNECTED && c->state != BT_CONFIG)
			continue;

		num++;

		if (c->sent < min) {
			min  = c->sent;
			conn = c;
		}

		if (hci_conn_num(hdev, type) == num)
			break;
	}

	rcu_read_unlock();

	if (conn) {
		int cnt, q;

		switch (conn->type) {
		case ACL_LINK:
			cnt = hdev->acl_cnt;
			break;
		case SCO_LINK:
		case ESCO_LINK:
			cnt = hdev->sco_cnt;
			break;
		case LE_LINK:
			cnt = hdev->le_mtu ? hdev->le_cnt : hdev->acl_cnt;
			break;
		default:
			cnt = 0;
			BT_ERR("Unknown link type");
		}

		q = cnt / num;
		*quote = q ? q : 1;
	} else
		*quote = 0;

	BT_DBG("conn %p quote %d", conn, *quote);
	return conn;
}

static void hci_link_tx_to(struct hci_dev *hdev, __u8 type)
{
	struct hci_conn_hash *h = &hdev->conn_hash;
	struct hci_conn *c;

	BT_ERR("%s link tx timeout", hdev->name);

	rcu_read_lock();

	/* Kill stalled connections */
	list_for_each_entry_rcu(c, &h->list, list) {
		if (c->type == type && c->sent) {
			BT_ERR("%s killing stalled connection %pMR",
			       hdev->name, &c->dst);
			hci_disconnect(c, HCI_ERROR_REMOTE_USER_TERM);
		}
	}

	rcu_read_unlock();
}

static struct hci_chan *hci_chan_sent(struct hci_dev *hdev, __u8 type,
				      int *quote)
{
	struct hci_conn_hash *h = &hdev->conn_hash;
	struct hci_chan *chan = NULL;
	unsigned int num = 0, min = ~0, cur_prio = 0;
	struct hci_conn *conn;
	int cnt, q, conn_num = 0;

	BT_DBG("%s", hdev->name);

	rcu_read_lock();

	list_for_each_entry_rcu(conn, &h->list, list) {
		struct hci_chan *tmp;

		if (conn->type != type)
			continue;

		if (conn->state != BT_CONNECTED && conn->state != BT_CONFIG)
			continue;

		conn_num++;

		list_for_each_entry_rcu(tmp, &conn->chan_list, list) {
			struct sk_buff *skb;

			if (skb_queue_empty(&tmp->data_q))
				continue;

			skb = skb_peek(&tmp->data_q);
			if (skb->priority < cur_prio)
				continue;

			if (skb->priority > cur_prio) {
				num = 0;
				min = ~0;
				cur_prio = skb->priority;
			}

			num++;

			if (conn->sent < min) {
				min  = conn->sent;
				chan = tmp;
			}
		}

		if (hci_conn_num(hdev, type) == conn_num)
			break;
	}

	rcu_read_unlock();

	if (!chan)
		return NULL;

	switch (chan->conn->type) {
	case ACL_LINK:
		cnt = hdev->acl_cnt;
		break;
	case AMP_LINK:
		cnt = hdev->block_cnt;
		break;
	case SCO_LINK:
	case ESCO_LINK:
		cnt = hdev->sco_cnt;
		break;
	case LE_LINK:
		cnt = hdev->le_mtu ? hdev->le_cnt : hdev->acl_cnt;
		break;
	default:
		cnt = 0;
		BT_ERR("Unknown link type");
	}

	q = cnt / num;
	*quote = q ? q : 1;
	BT_DBG("chan %p quote %d", chan, *quote);
	return chan;
}

static void hci_prio_recalculate(struct hci_dev *hdev, __u8 type)
{
	struct hci_conn_hash *h = &hdev->conn_hash;
	struct hci_conn *conn;
	int num = 0;

	BT_DBG("%s", hdev->name);

	rcu_read_lock();

	list_for_each_entry_rcu(conn, &h->list, list) {
		struct hci_chan *chan;

		if (conn->type != type)
			continue;

		if (conn->state != BT_CONNECTED && conn->state != BT_CONFIG)
			continue;

		num++;

		list_for_each_entry_rcu(chan, &conn->chan_list, list) {
			struct sk_buff *skb;

			if (chan->sent) {
				chan->sent = 0;
				continue;
			}

			if (skb_queue_empty(&chan->data_q))
				continue;

			skb = skb_peek(&chan->data_q);
			if (skb->priority >= HCI_PRIO_MAX - 1)
				continue;

			skb->priority = HCI_PRIO_MAX - 1;

			BT_DBG("chan %p skb %p promoted to %d", chan, skb,
			       skb->priority);
		}

		if (hci_conn_num(hdev, type) == num)
			break;
	}

	rcu_read_unlock();

}

static inline int __get_blocks(struct hci_dev *hdev, struct sk_buff *skb)
{
	/* Calculate count of blocks used by this packet */
	return DIV_ROUND_UP(skb->len - HCI_ACL_HDR_SIZE, hdev->block_len);
}

static void __check_timeout(struct hci_dev *hdev, unsigned int cnt)
{
	if (!test_bit(HCI_RAW, &hdev->flags)) {
		/* ACL tx timeout must be longer than maximum
		 * link supervision timeout (40.9 seconds) */
		if (!cnt && time_after(jiffies, hdev->acl_last_tx +
				       HCI_ACL_TX_TIMEOUT))
			hci_link_tx_to(hdev, ACL_LINK);
	}
}

static void hci_sched_acl_pkt(struct hci_dev *hdev)
{
	unsigned int cnt = hdev->acl_cnt;
	struct hci_chan *chan;
	struct sk_buff *skb;
	int quote;

	__check_timeout(hdev, cnt);

	while (hdev->acl_cnt &&
	       (chan = hci_chan_sent(hdev, ACL_LINK, &quote))) {
		u32 priority = (skb_peek(&chan->data_q))->priority;
		while (quote-- && (skb = skb_peek(&chan->data_q))) {
			BT_DBG("chan %p skb %p len %d priority %u", chan, skb,
			       skb->len, skb->priority);

			/* Stop if priority has changed */
			if (skb->priority < priority)
				break;

			skb = skb_dequeue(&chan->data_q);

			hci_conn_enter_active_mode(chan->conn,
						   bt_cb(skb)->force_active);

			hci_send_frame(hdev, skb);
			hdev->acl_last_tx = jiffies;

			hdev->acl_cnt--;
			chan->sent++;
			chan->conn->sent++;
		}
	}

	if (cnt != hdev->acl_cnt)
		hci_prio_recalculate(hdev, ACL_LINK);
}

static void hci_sched_acl_blk(struct hci_dev *hdev)
{
	unsigned int cnt = hdev->block_cnt;
	struct hci_chan *chan;
	struct sk_buff *skb;
	int quote;
	u8 type;

	__check_timeout(hdev, cnt);

	BT_DBG("%s", hdev->name);

	if (hdev->dev_type == HCI_AMP)
		type = AMP_LINK;
	else
		type = ACL_LINK;

	while (hdev->block_cnt > 0 &&
	       (chan = hci_chan_sent(hdev, type, &quote))) {
		u32 priority = (skb_peek(&chan->data_q))->priority;
		while (quote > 0 && (skb = skb_peek(&chan->data_q))) {
			int blocks;

			BT_DBG("chan %p skb %p len %d priority %u", chan, skb,
			       skb->len, skb->priority);

			/* Stop if priority has changed */
			if (skb->priority < priority)
				break;

			skb = skb_dequeue(&chan->data_q);

			blocks = __get_blocks(hdev, skb);
			if (blocks > hdev->block_cnt)
				return;

			hci_conn_enter_active_mode(chan->conn,
						   bt_cb(skb)->force_active);

			hci_send_frame(hdev, skb);
			hdev->acl_last_tx = jiffies;

			hdev->block_cnt -= blocks;
			quote -= blocks;

			chan->sent += blocks;
			chan->conn->sent += blocks;
		}
	}

	if (cnt != hdev->block_cnt)
		hci_prio_recalculate(hdev, type);
}

static void hci_sched_acl(struct hci_dev *hdev)
{
	BT_DBG("%s", hdev->name);

	/* No ACL link over BR/EDR controller */
	if (!hci_conn_num(hdev, ACL_LINK) && hdev->dev_type == HCI_BREDR)
		return;

	/* No AMP link over AMP controller */
	if (!hci_conn_num(hdev, AMP_LINK) && hdev->dev_type == HCI_AMP)
		return;

	switch (hdev->flow_ctl_mode) {
	case HCI_FLOW_CTL_MODE_PACKET_BASED:
		hci_sched_acl_pkt(hdev);
		break;

	case HCI_FLOW_CTL_MODE_BLOCK_BASED:
		hci_sched_acl_blk(hdev);
		break;
	}
}

/* Schedule SCO */
static void hci_sched_sco(struct hci_dev *hdev)
{
	struct hci_conn *conn;
	struct sk_buff *skb;
	int quote;

	BT_DBG("%s", hdev->name);

	if (!hci_conn_num(hdev, SCO_LINK))
		return;

	while (hdev->sco_cnt && (conn = hci_low_sent(hdev, SCO_LINK, &quote))) {
		while (quote-- && (skb = skb_dequeue(&conn->data_q))) {
			BT_DBG("skb %p len %d", skb, skb->len);
			hci_send_frame(hdev, skb);

			conn->sent++;
			if (conn->sent == ~0)
				conn->sent = 0;
		}
	}
}

static void hci_sched_esco(struct hci_dev *hdev)
{
	struct hci_conn *conn;
	struct sk_buff *skb;
	int quote;

	BT_DBG("%s", hdev->name);

	if (!hci_conn_num(hdev, ESCO_LINK))
		return;

	while (hdev->sco_cnt && (conn = hci_low_sent(hdev, ESCO_LINK,
						     &quote))) {
		while (quote-- && (skb = skb_dequeue(&conn->data_q))) {
			BT_DBG("skb %p len %d", skb, skb->len);
			hci_send_frame(hdev, skb);

			conn->sent++;
			if (conn->sent == ~0)
				conn->sent = 0;
		}
	}
}

static void hci_sched_le(struct hci_dev *hdev)
{
	struct hci_chan *chan;
	struct sk_buff *skb;
	int quote, cnt, tmp;

	BT_DBG("%s", hdev->name);

	if (!hci_conn_num(hdev, LE_LINK))
		return;

	if (!test_bit(HCI_RAW, &hdev->flags)) {
		/* LE tx timeout must be longer than maximum
		 * link supervision timeout (40.9 seconds) */
		if (!hdev->le_cnt && hdev->le_pkts &&
		    time_after(jiffies, hdev->le_last_tx + HZ * 45))
			hci_link_tx_to(hdev, LE_LINK);
	}

	cnt = hdev->le_pkts ? hdev->le_cnt : hdev->acl_cnt;
	tmp = cnt;
	while (cnt && (chan = hci_chan_sent(hdev, LE_LINK, &quote))) {
		u32 priority = (skb_peek(&chan->data_q))->priority;
		while (quote-- && (skb = skb_peek(&chan->data_q))) {
			BT_DBG("chan %p skb %p len %d priority %u", chan, skb,
			       skb->len, skb->priority);

			/* Stop if priority has changed */
			if (skb->priority < priority)
				break;

			skb = skb_dequeue(&chan->data_q);

			hci_send_frame(hdev, skb);
			hdev->le_last_tx = jiffies;

			cnt--;
			chan->sent++;
			chan->conn->sent++;
		}
	}

	if (hdev->le_pkts)
		hdev->le_cnt = cnt;
	else
		hdev->acl_cnt = cnt;

	if (cnt != tmp)
		hci_prio_recalculate(hdev, LE_LINK);
}

static void hci_tx_work(struct work_struct *work)
{
	struct hci_dev *hdev = container_of(work, struct hci_dev, tx_work);
	struct sk_buff *skb;

	BT_DBG("%s acl %d sco %d le %d", hdev->name, hdev->acl_cnt,
	       hdev->sco_cnt, hdev->le_cnt);

	if (!test_bit(HCI_USER_CHANNEL, &hdev->dev_flags)) {
		/* Schedule queues and send stuff to HCI driver */
		hci_sched_acl(hdev);
		hci_sched_sco(hdev);
		hci_sched_esco(hdev);
		hci_sched_le(hdev);
	}

	/* Send next queued raw (unknown type) packet */
	while ((skb = skb_dequeue(&hdev->raw_q)))
		hci_send_frame(hdev, skb);
}

/* ----- HCI RX task (incoming data processing) ----- */

/* ACL data packet */
static void hci_acldata_packet(struct hci_dev *hdev, struct sk_buff *skb)
{
	struct hci_acl_hdr *hdr = (void *) skb->data;
	struct hci_conn *conn;
	__u16 handle, flags;

	skb_pull(skb, HCI_ACL_HDR_SIZE);

	handle = __le16_to_cpu(hdr->handle);
	flags  = hci_flags(handle);
	handle = hci_handle(handle);

	BT_DBG("%s len %d handle 0x%4.4x flags 0x%4.4x", hdev->name, skb->len,
	       handle, flags);

	hdev->stat.acl_rx++;

	hci_dev_lock(hdev);
	conn = hci_conn_hash_lookup_handle(hdev, handle);
	hci_dev_unlock(hdev);

	if (conn) {
		hci_conn_enter_active_mode(conn, BT_POWER_FORCE_ACTIVE_OFF);

		/* Send to upper protocol */
		l2cap_recv_acldata(conn, skb, flags);
		return;
	} else {
		BT_ERR("%s ACL packet for unknown connection handle %d",
		       hdev->name, handle);
	}

	kfree_skb(skb);
}

/* SCO data packet */
static void hci_scodata_packet(struct hci_dev *hdev, struct sk_buff *skb)
{
	struct hci_sco_hdr *hdr = (void *) skb->data;
	struct hci_conn *conn;
	__u16 handle;

	skb_pull(skb, HCI_SCO_HDR_SIZE);

	handle = __le16_to_cpu(hdr->handle);

	BT_DBG("%s len %d handle 0x%4.4x", hdev->name, skb->len, handle);

	hdev->stat.sco_rx++;

	hci_dev_lock(hdev);
	conn = hci_conn_hash_lookup_handle(hdev, handle);
	hci_dev_unlock(hdev);

	if (conn) {
		/* Send to upper protocol */
		sco_recv_scodata(conn, skb);
		return;
	} else {
		BT_ERR("%s SCO packet for unknown connection handle %d",
		       hdev->name, handle);
	}

	kfree_skb(skb);
}

static bool hci_req_is_complete(struct hci_dev *hdev)
{
	struct sk_buff *skb;

	skb = skb_peek(&hdev->cmd_q);
	if (!skb)
		return true;

	return bt_cb(skb)->req.start;
}

static void hci_resend_last(struct hci_dev *hdev)
{
	struct hci_command_hdr *sent;
	struct sk_buff *skb;
	u16 opcode;

	if (!hdev->sent_cmd)
		return;

	sent = (void *) hdev->sent_cmd->data;
	opcode = __le16_to_cpu(sent->opcode);
	if (opcode == HCI_OP_RESET)
		return;

	skb = skb_clone(hdev->sent_cmd, GFP_KERNEL);
	if (!skb)
		return;

	skb_queue_head(&hdev->cmd_q, skb);
	queue_work(hdev->workqueue, &hdev->cmd_work);
}

void hci_req_cmd_complete(struct hci_dev *hdev, u16 opcode, u8 status)
{
	hci_req_complete_t req_complete = NULL;
	struct sk_buff *skb;
	unsigned long flags;

	BT_DBG("opcode 0x%04x status 0x%02x", opcode, status);

	/* If the completed command doesn't match the last one that was
	 * sent we need to do special handling of it.
	 */
	if (!hci_sent_cmd_data(hdev, opcode)) {
		/* Some CSR based controllers generate a spontaneous
		 * reset complete event during init and any pending
		 * command will never be completed. In such a case we
		 * need to resend whatever was the last sent
		 * command.
		 */
		if (test_bit(HCI_INIT, &hdev->flags) && opcode == HCI_OP_RESET)
			hci_resend_last(hdev);

		return;
	}

	/* If the command succeeded and there's still more commands in
	 * this request the request is not yet complete.
	 */
	if (!status && !hci_req_is_complete(hdev))
		return;

	/* If this was the last command in a request the complete
	 * callback would be found in hdev->sent_cmd instead of the
	 * command queue (hdev->cmd_q).
	 */
	if (hdev->sent_cmd) {
		req_complete = bt_cb(hdev->sent_cmd)->req.complete;

		if (req_complete) {
			/* We must set the complete callback to NULL to
			 * avoid calling the callback more than once if
			 * this function gets called again.
			 */
			bt_cb(hdev->sent_cmd)->req.complete = NULL;

			goto call_complete;
		}
	}

	/* Remove all pending commands belonging to this request */
	spin_lock_irqsave(&hdev->cmd_q.lock, flags);
	while ((skb = __skb_dequeue(&hdev->cmd_q))) {
		if (bt_cb(skb)->req.start) {
			__skb_queue_head(&hdev->cmd_q, skb);
			break;
		}

		req_complete = bt_cb(skb)->req.complete;
		kfree_skb(skb);
	}
	spin_unlock_irqrestore(&hdev->cmd_q.lock, flags);

call_complete:
	if (req_complete)
		req_complete(hdev, status);
}

static void hci_rx_work(struct work_struct *work)
{
	struct hci_dev *hdev = container_of(work, struct hci_dev, rx_work);
	struct sk_buff *skb;

	BT_DBG("%s", hdev->name);

	while ((skb = skb_dequeue(&hdev->rx_q))) {
		/* Send copy to monitor */
		hci_send_to_monitor(hdev, skb);

		if (atomic_read(&hdev->promisc)) {
			/* Send copy to the sockets */
			hci_send_to_sock(hdev, skb);
		}

		if (test_bit(HCI_RAW, &hdev->flags) ||
		    test_bit(HCI_USER_CHANNEL, &hdev->dev_flags)) {
			kfree_skb(skb);
			continue;
		}

		if (test_bit(HCI_INIT, &hdev->flags)) {
			/* Don't process data packets in this states. */
			switch (bt_cb(skb)->pkt_type) {
			case HCI_ACLDATA_PKT:
			case HCI_SCODATA_PKT:
				kfree_skb(skb);
				continue;
			}
		}

		/* Process frame */
		switch (bt_cb(skb)->pkt_type) {
		case HCI_EVENT_PKT:
			BT_DBG("%s Event packet", hdev->name);
			hci_event_packet(hdev, skb);
			break;

		case HCI_ACLDATA_PKT:
			BT_DBG("%s ACL data packet", hdev->name);
			hci_acldata_packet(hdev, skb);
			break;

		case HCI_SCODATA_PKT:
			BT_DBG("%s SCO data packet", hdev->name);
			hci_scodata_packet(hdev, skb);
			break;

		default:
			kfree_skb(skb);
			break;
		}
	}
}

static void hci_cmd_work(struct work_struct *work)
{
	struct hci_dev *hdev = container_of(work, struct hci_dev, cmd_work);
	struct sk_buff *skb;

	BT_DBG("%s cmd_cnt %d cmd queued %d", hdev->name,
	       atomic_read(&hdev->cmd_cnt), skb_queue_len(&hdev->cmd_q));

	/* Send queued commands */
	if (atomic_read(&hdev->cmd_cnt)) {
		skb = skb_dequeue(&hdev->cmd_q);
		if (!skb)
			return;

		kfree_skb(hdev->sent_cmd);

		hdev->sent_cmd = skb_clone(skb, GFP_KERNEL);
		if (hdev->sent_cmd) {
			atomic_dec(&hdev->cmd_cnt);
			hci_send_frame(hdev, skb);
			if (test_bit(HCI_RESET, &hdev->flags))
				del_timer(&hdev->cmd_timer);
			else
				mod_timer(&hdev->cmd_timer,
					  jiffies + HCI_CMD_TIMEOUT);
		} else {
			skb_queue_head(&hdev->cmd_q, skb);
			queue_work(hdev->workqueue, &hdev->cmd_work);
		}
	}
}<|MERGE_RESOLUTION|>--- conflicted
+++ resolved
@@ -1810,15 +1810,6 @@
 		goto done;
 	}
 
-<<<<<<< HEAD
-	/* Check for rfkill but allow the HCI setup stage to proceed
-	 * (which in itself doesn't cause any RF activity).
-	 */
-	if (test_bit(HCI_RFKILLED, &hdev->dev_flags) &&
-	    !test_bit(HCI_SETUP, &hdev->dev_flags)) {
-		ret = -ERFKILL;
-		goto done;
-=======
 	if (!test_bit(HCI_SETUP, &hdev->dev_flags)) {
 		/* Check for rfkill but allow the HCI setup stage to
 		 * proceed (which in itself doesn't cause any RF activity).
@@ -1842,7 +1833,6 @@
 			ret = -EADDRNOTAVAIL;
 			goto done;
 		}
->>>>>>> d8ec26d7
 	}
 
 	if (test_bit(HCI_UP, &hdev->flags)) {
@@ -2324,12 +2314,9 @@
 
 	BT_DBG("%p name %s blocked %d", hdev, hdev->name, blocked);
 
-<<<<<<< HEAD
-=======
 	if (test_bit(HCI_USER_CHANNEL, &hdev->dev_flags))
 		return -EBUSY;
 
->>>>>>> d8ec26d7
 	if (blocked) {
 		set_bit(HCI_RFKILLED, &hdev->dev_flags);
 		if (!test_bit(HCI_SETUP, &hdev->dev_flags))
@@ -2358,9 +2345,6 @@
 		return;
 	}
 
-<<<<<<< HEAD
-	if (test_bit(HCI_RFKILLED, &hdev->dev_flags)) {
-=======
 	/* During the HCI setup phase, a few error conditions are
 	 * ignored and they need to be checked now. If they are still
 	 * valid, it is important to turn the device back off.
@@ -2369,7 +2353,6 @@
 	    (hdev->dev_type == HCI_BREDR &&
 	     !bacmp(&hdev->bdaddr, BDADDR_ANY) &&
 	     !bacmp(&hdev->static_addr, BDADDR_ANY))) {
->>>>>>> d8ec26d7
 		clear_bit(HCI_AUTO_OFF, &hdev->dev_flags);
 		hci_dev_do_close(hdev);
 	} else if (test_bit(HCI_AUTO_OFF, &hdev->dev_flags)) {
