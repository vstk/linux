/*
 *  linux/fs/hpfs/file.c
 *
 *  Mikulas Patocka (mikulas@artax.karlin.mff.cuni.cz), 1998-1999
 *
 *  file VFS functions
 */

#include "hpfs_fn.h"

#define BLOCKS(size) (((size) + 511) >> 9)

static int hpfs_file_release(struct inode *inode, struct file *file)
{
	hpfs_lock(inode->i_sb);
	hpfs_write_if_changed(inode);
	hpfs_unlock(inode->i_sb);
	return 0;
}

int hpfs_file_fsync(struct file *file, int datasync)
{
	struct inode *inode = file->f_mapping->host;
	return sync_blockdev(inode->i_sb->s_bdev);
}

/*
 * generic_file_read often calls bmap with non-existing sector,
 * so we must ignore such errors.
 */

static secno hpfs_bmap(struct inode *inode, unsigned file_secno)
{
	struct hpfs_inode_info *hpfs_inode = hpfs_i(inode);
	unsigned n, disk_secno;
	struct fnode *fnode;
	struct buffer_head *bh;
	if (BLOCKS(hpfs_i(inode)->mmu_private) <= file_secno) return 0;
	n = file_secno - hpfs_inode->i_file_sec;
	if (n < hpfs_inode->i_n_secs) return hpfs_inode->i_disk_sec + n;
	if (!(fnode = hpfs_map_fnode(inode->i_sb, inode->i_ino, &bh))) return 0;
	disk_secno = hpfs_bplus_lookup(inode->i_sb, inode, &fnode->btree, file_secno, bh);
	if (disk_secno == -1) return 0;
	if (hpfs_chk_sectors(inode->i_sb, disk_secno, 1, "bmap")) return 0;
	return disk_secno;
}

static void hpfs_truncate(struct inode *i)
{
	if (IS_IMMUTABLE(i)) return /*-EPERM*/;
<<<<<<< HEAD
	hpfs_lock(i->i_sb);
=======
	hpfs_lock_assert(i->i_sb);

>>>>>>> d762f438
	hpfs_i(i)->i_n_secs = 0;
	i->i_blocks = 1 + ((i->i_size + 511) >> 9);
	hpfs_i(i)->mmu_private = i->i_size;
	hpfs_truncate_btree(i->i_sb, i->i_ino, 1, ((i->i_size + 511) >> 9));
	hpfs_write_inode(i);
	hpfs_i(i)->i_n_secs = 0;
<<<<<<< HEAD
	hpfs_unlock(i->i_sb);
=======
>>>>>>> d762f438
}

static int hpfs_get_block(struct inode *inode, sector_t iblock, struct buffer_head *bh_result, int create)
{
	int r;
	secno s;
	hpfs_lock(inode->i_sb);
	s = hpfs_bmap(inode, iblock);
	if (s) {
		map_bh(bh_result, inode->i_sb, s);
		goto ret_0;
	}
	if (!create) goto ret_0;
	if (iblock<<9 != hpfs_i(inode)->mmu_private) {
		BUG();
		r = -EIO;
		goto ret_r;
	}
	if ((s = hpfs_add_sector_to_btree(inode->i_sb, inode->i_ino, 1, inode->i_blocks - 1)) == -1) {
		hpfs_truncate_btree(inode->i_sb, inode->i_ino, 1, inode->i_blocks - 1);
		r = -ENOSPC;
		goto ret_r;
	}
	inode->i_blocks++;
	hpfs_i(inode)->mmu_private += 512;
	set_buffer_new(bh_result);
	map_bh(bh_result, inode->i_sb, s);
	ret_0:
	r = 0;
	ret_r:
	hpfs_unlock(inode->i_sb);
	return r;
}

static int hpfs_writepage(struct page *page, struct writeback_control *wbc)
{
	return block_write_full_page(page,hpfs_get_block, wbc);
}

static int hpfs_readpage(struct file *file, struct page *page)
{
	return block_read_full_page(page,hpfs_get_block);
}

static int hpfs_write_begin(struct file *file, struct address_space *mapping,
			loff_t pos, unsigned len, unsigned flags,
			struct page **pagep, void **fsdata)
{
	int ret;

	*pagep = NULL;
	ret = cont_write_begin(file, mapping, pos, len, flags, pagep, fsdata,
				hpfs_get_block,
				&hpfs_i(mapping->host)->mmu_private);
	if (unlikely(ret)) {
		loff_t isize = mapping->host->i_size;
		if (pos + len > isize)
			vmtruncate(mapping->host, isize);
	}

	return ret;
}

static sector_t _hpfs_bmap(struct address_space *mapping, sector_t block)
{
	return generic_block_bmap(mapping,block,hpfs_get_block);
}

const struct address_space_operations hpfs_aops = {
	.readpage = hpfs_readpage,
	.writepage = hpfs_writepage,
	.write_begin = hpfs_write_begin,
	.write_end = generic_write_end,
	.bmap = _hpfs_bmap
};

static ssize_t hpfs_file_write(struct file *file, const char __user *buf,
			size_t count, loff_t *ppos)
{
	ssize_t retval;

	retval = do_sync_write(file, buf, count, ppos);
	if (retval > 0) {
		hpfs_lock(file->f_path.dentry->d_sb);
		hpfs_i(file->f_path.dentry->d_inode)->i_dirty = 1;
		hpfs_unlock(file->f_path.dentry->d_sb);
	}
	return retval;
}

const struct file_operations hpfs_file_ops =
{
	.llseek		= generic_file_llseek,
	.read		= do_sync_read,
	.aio_read	= generic_file_aio_read,
	.write		= hpfs_file_write,
	.aio_write	= generic_file_aio_write,
	.mmap		= generic_file_mmap,
	.release	= hpfs_file_release,
	.fsync		= hpfs_file_fsync,
	.splice_read	= generic_file_splice_read,
};

const struct inode_operations hpfs_file_iops =
{
	.truncate	= hpfs_truncate,
	.setattr	= hpfs_setattr,
};<|MERGE_RESOLUTION|>--- conflicted
+++ resolved
@@ -48,22 +48,14 @@
 static void hpfs_truncate(struct inode *i)
 {
 	if (IS_IMMUTABLE(i)) return /*-EPERM*/;
-<<<<<<< HEAD
-	hpfs_lock(i->i_sb);
-=======
 	hpfs_lock_assert(i->i_sb);
 
->>>>>>> d762f438
 	hpfs_i(i)->i_n_secs = 0;
 	i->i_blocks = 1 + ((i->i_size + 511) >> 9);
 	hpfs_i(i)->mmu_private = i->i_size;
 	hpfs_truncate_btree(i->i_sb, i->i_ino, 1, ((i->i_size + 511) >> 9));
 	hpfs_write_inode(i);
 	hpfs_i(i)->i_n_secs = 0;
-<<<<<<< HEAD
-	hpfs_unlock(i->i_sb);
-=======
->>>>>>> d762f438
 }
 
 static int hpfs_get_block(struct inode *inode, sector_t iblock, struct buffer_head *bh_result, int create)
