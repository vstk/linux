--- conflicted
+++ resolved
@@ -592,22 +592,6 @@
 
 	level = ocfs2_iocb_rw_locked_level(iocb);
 	ocfs2_rw_unlock(inode, level);
-<<<<<<< HEAD
-}
-
-/*
- * ocfs2_invalidatepage() and ocfs2_releasepage() are shamelessly stolen
- * from ext3.  PageChecked() bits have been removed as OCFS2 does not
- * do journalled data.
- */
-static void ocfs2_invalidatepage(struct page *page, unsigned int offset,
-				 unsigned int length)
-{
-	journal_t *journal = OCFS2_SB(page->mapping->host->i_sb)->journal->j_journal;
-
-	jbd2_journal_invalidatepage(journal, page, offset, length);
-=======
->>>>>>> d8ec26d7
 }
 
 static int ocfs2_releasepage(struct page *page, gfp_t wait)
