--- conflicted
+++ resolved
@@ -37,11 +37,7 @@
 	select HAVE_FTRACE_MCOUNT_RECORD
 	select HAVE_DYNAMIC_FTRACE
 	select HAVE_FUNCTION_TRACE_MCOUNT_TEST
-<<<<<<< HEAD
-	select HAVE_FTRACE_SYSCALLS
 	select HAVE_FTRACE_NMI_ENTER if DYNAMIC_FTRACE
-=======
->>>>>>> f875295c
 	select HAVE_FUNCTION_GRAPH_TRACER
 	select HAVE_ARCH_KGDB
 	select ARCH_HIBERNATION_POSSIBLE if MMU
