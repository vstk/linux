/*
 *  Copyright (C) 1995  Linus Torvalds
 *
 *  Support of BIGMEM added by Gerhard Wichert, Siemens AG, July 1999
 *
 *  Memory region support
 *	David Parsons <orc@pell.chi.il.us>, July-August 1999
 *
 *  Added E820 sanitization routine (removes overlapping memory regions);
 *  Brian Moyle <bmoyle@mvista.com>, February 2001
 *
 * Moved CPU detection code to cpu/${cpu}.c
 *    Patrick Mochel <mochel@osdl.org>, March 2002
 *
 *  Provisions for empty E820 memory regions (reported by certain BIOSes).
 *  Alex Achenbach <xela@slit.de>, December 2002.
 *
 */

/*
 * This file handles the architecture-dependent parts of initialization
 */

#include <linux/sched.h>
#include <linux/mm.h>
#include <linux/mmzone.h>
#include <linux/screen_info.h>
#include <linux/ioport.h>
#include <linux/acpi.h>
#include <linux/apm_bios.h>
#include <linux/initrd.h>
#include <linux/bootmem.h>
#include <linux/seq_file.h>
#include <linux/console.h>
#include <linux/mca.h>
#include <linux/root_dev.h>
#include <linux/highmem.h>
#include <linux/module.h>
#include <linux/efi.h>
#include <linux/init.h>
#include <linux/edd.h>
#include <linux/iscsi_ibft.h>
#include <linux/nodemask.h>
#include <linux/kexec.h>
#include <linux/dmi.h>
#include <linux/pfn.h>
#include <linux/pci.h>
#include <asm/pci-direct.h>
#include <linux/init_ohci1394_dma.h>
#include <linux/kvm_para.h>

#include <linux/errno.h>
#include <linux/kernel.h>
#include <linux/stddef.h>
#include <linux/unistd.h>
#include <linux/ptrace.h>
#include <linux/slab.h>
#include <linux/user.h>
#include <linux/delay.h>
#include <linux/highmem.h>

#include <linux/kallsyms.h>
#include <linux/edd.h>
#include <linux/iscsi_ibft.h>
#include <linux/kexec.h>
#include <linux/cpufreq.h>
#include <linux/dma-mapping.h>
#include <linux/ctype.h>
#include <linux/uaccess.h>

#include <linux/percpu.h>
#include <linux/crash_dump.h>

#include <video/edid.h>

#include <asm/mtrr.h>
#include <asm/apic.h>
#include <asm/e820.h>
#include <asm/mpspec.h>
#include <asm/setup.h>
#include <asm/arch_hooks.h>
#include <asm/efi.h>
#include <asm/sections.h>
#include <asm/dmi.h>
#include <asm/io_apic.h>
#include <asm/ist.h>
#include <asm/vmi.h>
#include <setup_arch.h>
#include <asm/bios_ebda.h>
#include <asm/cacheflush.h>
#include <asm/processor.h>
#include <asm/bugs.h>

#include <asm/system.h>
#include <asm/vsyscall.h>
#include <asm/smp.h>
#include <asm/desc.h>
#include <asm/dma.h>
#include <asm/gart.h>
#include <asm/mmu_context.h>
#include <asm/proto.h>

#include <mach_apic.h>
#include <asm/paravirt.h>

#include <asm/percpu.h>
#include <asm/sections.h>
#include <asm/topology.h>
#include <asm/apicdef.h>
#ifdef CONFIG_X86_64
#include <asm/numa_64.h>
#endif

#ifndef ARCH_SETUP
#define ARCH_SETUP
#endif
<<<<<<< HEAD

#ifndef CONFIG_DEBUG_BOOT_PARAMS
struct boot_params __initdata boot_params;
#else
struct boot_params boot_params;
#endif

/*
 * Machine setup..
 */
static struct resource data_resource = {
	.name	= "Kernel data",
	.start	= 0,
	.end	= 0,
	.flags	= IORESOURCE_BUSY | IORESOURCE_MEM
};

static struct resource code_resource = {
	.name	= "Kernel code",
	.start	= 0,
	.end	= 0,
	.flags	= IORESOURCE_BUSY | IORESOURCE_MEM
};

static struct resource bss_resource = {
	.name	= "Kernel bss",
	.start	= 0,
	.end	= 0,
	.flags	= IORESOURCE_BUSY | IORESOURCE_MEM
};


#ifdef CONFIG_X86_32
/* This value is set up by the early boot code to point to the value
   immediately after the boot time page tables.  It contains a *physical*
   address, and must not be in the .bss segment! */
unsigned long init_pg_tables_start __initdata = ~0UL;
unsigned long init_pg_tables_end __initdata = ~0UL;

static struct resource video_ram_resource = {
	.name	= "Video RAM area",
	.start	= 0xa0000,
	.end	= 0xbffff,
	.flags	= IORESOURCE_BUSY | IORESOURCE_MEM
};

/* cpu data as detected by the assembly code in head.S */
struct cpuinfo_x86 new_cpu_data __cpuinitdata = {0, 0, 0, 0, -1, 1, 0, 0, -1};
/* common cpu data for all cpus */
struct cpuinfo_x86 boot_cpu_data __read_mostly = {0, 0, 0, 0, -1, 1, 0, 0, -1};
EXPORT_SYMBOL(boot_cpu_data);
static void set_mca_bus(int x)
{
#ifdef CONFIG_MCA
	MCA_bus = x;
#endif
}

unsigned int def_to_bigsmp;

/* for MCA, but anyone else can use it if they want */
unsigned int machine_id;
unsigned int machine_submodel_id;
unsigned int BIOS_revision;

struct apm_info apm_info;
EXPORT_SYMBOL(apm_info);

#if defined(CONFIG_X86_SPEEDSTEP_SMI) || \
	defined(CONFIG_X86_SPEEDSTEP_SMI_MODULE)
struct ist_info ist_info;
EXPORT_SYMBOL(ist_info);
#else
struct ist_info ist_info;
#endif

#else
struct cpuinfo_x86 boot_cpu_data __read_mostly;
EXPORT_SYMBOL(boot_cpu_data);
#endif


#if !defined(CONFIG_X86_PAE) || defined(CONFIG_X86_64)
unsigned long mmu_cr4_features;
#else
unsigned long mmu_cr4_features = X86_CR4_PAE;
#endif

=======

#ifndef CONFIG_DEBUG_BOOT_PARAMS
struct boot_params __initdata boot_params;
#else
struct boot_params boot_params;
#endif

/*
 * Machine setup..
 */
static struct resource data_resource = {
	.name	= "Kernel data",
	.start	= 0,
	.end	= 0,
	.flags	= IORESOURCE_BUSY | IORESOURCE_MEM
};

static struct resource code_resource = {
	.name	= "Kernel code",
	.start	= 0,
	.end	= 0,
	.flags	= IORESOURCE_BUSY | IORESOURCE_MEM
};

static struct resource bss_resource = {
	.name	= "Kernel bss",
	.start	= 0,
	.end	= 0,
	.flags	= IORESOURCE_BUSY | IORESOURCE_MEM
};


#ifdef CONFIG_X86_32
/* This value is set up by the early boot code to point to the value
   immediately after the boot time page tables.  It contains a *physical*
   address, and must not be in the .bss segment! */
unsigned long init_pg_tables_start __initdata = ~0UL;
unsigned long init_pg_tables_end __initdata = ~0UL;

static struct resource video_ram_resource = {
	.name	= "Video RAM area",
	.start	= 0xa0000,
	.end	= 0xbffff,
	.flags	= IORESOURCE_BUSY | IORESOURCE_MEM
};

/* cpu data as detected by the assembly code in head.S */
struct cpuinfo_x86 new_cpu_data __cpuinitdata = {0, 0, 0, 0, -1, 1, 0, 0, -1};
/* common cpu data for all cpus */
struct cpuinfo_x86 boot_cpu_data __read_mostly = {0, 0, 0, 0, -1, 1, 0, 0, -1};
EXPORT_SYMBOL(boot_cpu_data);
static void set_mca_bus(int x)
{
#ifdef CONFIG_MCA
	MCA_bus = x;
#endif
}

unsigned int def_to_bigsmp;

/* for MCA, but anyone else can use it if they want */
unsigned int machine_id;
unsigned int machine_submodel_id;
unsigned int BIOS_revision;

struct apm_info apm_info;
EXPORT_SYMBOL(apm_info);

#if defined(CONFIG_X86_SPEEDSTEP_SMI) || \
	defined(CONFIG_X86_SPEEDSTEP_SMI_MODULE)
struct ist_info ist_info;
EXPORT_SYMBOL(ist_info);
#else
struct ist_info ist_info;
#endif

#else
struct cpuinfo_x86 boot_cpu_data __read_mostly;
EXPORT_SYMBOL(boot_cpu_data);
#endif


#if !defined(CONFIG_X86_PAE) || defined(CONFIG_X86_64)
unsigned long mmu_cr4_features;
#else
unsigned long mmu_cr4_features = X86_CR4_PAE;
#endif

>>>>>>> 5b664cb2
/* Boot loader ID as an integer, for the benefit of proc_dointvec */
int bootloader_type;

/*
 * Early DMI memory
 */
int dmi_alloc_index;
char dmi_alloc_data[DMI_MAX_DATA];

/*
 * Setup options
 */
struct screen_info screen_info;
EXPORT_SYMBOL(screen_info);
struct edid_info edid_info;
EXPORT_SYMBOL_GPL(edid_info);

extern int root_mountflags;

unsigned long saved_video_mode;

#define RAMDISK_IMAGE_START_MASK	0x07FF
#define RAMDISK_PROMPT_FLAG		0x8000
#define RAMDISK_LOAD_FLAG		0x4000

static char __initdata command_line[COMMAND_LINE_SIZE];

#if defined(CONFIG_EDD) || defined(CONFIG_EDD_MODULE)
struct edd edd;
#ifdef CONFIG_EDD_MODULE
EXPORT_SYMBOL(edd);
#endif
/**
 * copy_edd() - Copy the BIOS EDD information
 *              from boot_params into a safe place.
 *
 */
static inline void copy_edd(void)
{
     memcpy(edd.mbr_signature, boot_params.edd_mbr_sig_buffer,
	    sizeof(edd.mbr_signature));
     memcpy(edd.edd_info, boot_params.eddbuf, sizeof(edd.edd_info));
     edd.mbr_signature_nr = boot_params.edd_mbr_sig_buf_entries;
     edd.edd_info_nr = boot_params.eddbuf_entries;
}
#else
static inline void copy_edd(void)
<<<<<<< HEAD
{
}
#endif

#ifdef CONFIG_BLK_DEV_INITRD

#ifdef CONFIG_X86_32

#define MAX_MAP_CHUNK	(NR_FIX_BTMAPS << PAGE_SHIFT)
static void __init relocate_initrd(void)
{

	u64 ramdisk_image = boot_params.hdr.ramdisk_image;
	u64 ramdisk_size  = boot_params.hdr.ramdisk_size;
	u64 end_of_lowmem = max_low_pfn << PAGE_SHIFT;
	u64 ramdisk_here;
	unsigned long slop, clen, mapaddr;
	char *p, *q;

=======
{
}
#endif

#ifdef CONFIG_BLK_DEV_INITRD

#ifdef CONFIG_X86_32

#define MAX_MAP_CHUNK	(NR_FIX_BTMAPS << PAGE_SHIFT)
static void __init relocate_initrd(void)
{

	u64 ramdisk_image = boot_params.hdr.ramdisk_image;
	u64 ramdisk_size  = boot_params.hdr.ramdisk_size;
	u64 end_of_lowmem = max_low_pfn << PAGE_SHIFT;
	u64 ramdisk_here;
	unsigned long slop, clen, mapaddr;
	char *p, *q;

>>>>>>> 5b664cb2
	/* We need to move the initrd down into lowmem */
	ramdisk_here = find_e820_area(0, end_of_lowmem, ramdisk_size,
					 PAGE_SIZE);

	if (ramdisk_here == -1ULL)
		panic("Cannot find place for new RAMDISK of size %lld\n",
			 ramdisk_size);

	/* Note: this includes all the lowmem currently occupied by
	   the initrd, we rely on that fact to keep the data intact. */
	reserve_early(ramdisk_here, ramdisk_here + ramdisk_size,
			 "NEW RAMDISK");
	initrd_start = ramdisk_here + PAGE_OFFSET;
	initrd_end   = initrd_start + ramdisk_size;
	printk(KERN_INFO "Allocated new RAMDISK: %08llx - %08llx\n",
			 ramdisk_here, ramdisk_here + ramdisk_size);

	q = (char *)initrd_start;

	/* Copy any lowmem portion of the initrd */
	if (ramdisk_image < end_of_lowmem) {
		clen = end_of_lowmem - ramdisk_image;
		p = (char *)__va(ramdisk_image);
		memcpy(q, p, clen);
		q += clen;
		ramdisk_image += clen;
		ramdisk_size  -= clen;
	}

	/* Copy the highmem portion of the initrd */
	while (ramdisk_size) {
		slop = ramdisk_image & ~PAGE_MASK;
		clen = ramdisk_size;
		if (clen > MAX_MAP_CHUNK-slop)
			clen = MAX_MAP_CHUNK-slop;
		mapaddr = ramdisk_image & PAGE_MASK;
		p = early_ioremap(mapaddr, clen+slop);
		memcpy(q, p+slop, clen);
		early_iounmap(p, clen+slop);
		q += clen;
		ramdisk_image += clen;
		ramdisk_size  -= clen;
	}
	/* high pages is not converted by early_res_to_bootmem */
	ramdisk_image = boot_params.hdr.ramdisk_image;
	ramdisk_size  = boot_params.hdr.ramdisk_size;
	printk(KERN_INFO "Move RAMDISK from %016llx - %016llx to"
		" %08llx - %08llx\n",
		ramdisk_image, ramdisk_image + ramdisk_size - 1,
		ramdisk_here, ramdisk_here + ramdisk_size - 1);
}
#endif

static void __init reserve_initrd(void)
{
	u64 ramdisk_image = boot_params.hdr.ramdisk_image;
	u64 ramdisk_size  = boot_params.hdr.ramdisk_size;
	u64 ramdisk_end   = ramdisk_image + ramdisk_size;
	u64 end_of_lowmem = max_low_pfn << PAGE_SHIFT;

	if (!boot_params.hdr.type_of_loader ||
	    !ramdisk_image || !ramdisk_size)
		return;		/* No initrd provided by bootloader */

	initrd_start = 0;

	if (ramdisk_size >= (end_of_lowmem>>1)) {
		free_early(ramdisk_image, ramdisk_end);
		printk(KERN_ERR "initrd too large to handle, "
		       "disabling initrd\n");
		return;
<<<<<<< HEAD
	}

	printk(KERN_INFO "RAMDISK: %08llx - %08llx\n", ramdisk_image,
			ramdisk_end);


	if (ramdisk_end <= end_of_lowmem) {
		/* All in lowmem, easy case */
		/*
		 * don't need to reserve again, already reserved early
		 * in i386_start_kernel
		 */
		initrd_start = ramdisk_image + PAGE_OFFSET;
		initrd_end = initrd_start + ramdisk_size;
		return;
	}

=======
	}

	printk(KERN_INFO "RAMDISK: %08llx - %08llx\n", ramdisk_image,
			ramdisk_end);


	if (ramdisk_end <= end_of_lowmem) {
		/* All in lowmem, easy case */
		/*
		 * don't need to reserve again, already reserved early
		 * in i386_start_kernel
		 */
		initrd_start = ramdisk_image + PAGE_OFFSET;
		initrd_end = initrd_start + ramdisk_size;
		return;
	}

>>>>>>> 5b664cb2
#ifdef CONFIG_X86_32
	relocate_initrd();
#else
	printk(KERN_ERR "initrd extends beyond end of memory "
	       "(0x%08llx > 0x%08llx)\ndisabling initrd\n",
	       ramdisk_end, end_of_lowmem);
	initrd_start = 0;
#endif
	free_early(ramdisk_image, ramdisk_end);
}
#else
static void __init reserve_initrd(void)
{
}
#endif /* CONFIG_BLK_DEV_INITRD */
<<<<<<< HEAD

static void __init parse_setup_data(void)
{
	struct setup_data *data;
	u64 pa_data;

	if (boot_params.hdr.version < 0x0209)
		return;
	pa_data = boot_params.hdr.setup_data;
	while (pa_data) {
		data = early_ioremap(pa_data, PAGE_SIZE);
		switch (data->type) {
		case SETUP_E820_EXT:
			parse_e820_ext(data, pa_data);
			break;
		default:
			break;
		}
		pa_data = data->next;
		early_iounmap(data, PAGE_SIZE);
	}
}

static void __init reserve_setup_data(void)
=======

static void __init parse_setup_data(void)
{
	struct setup_data *data;
	u64 pa_data;

	if (boot_params.hdr.version < 0x0209)
		return;
	pa_data = boot_params.hdr.setup_data;
	while (pa_data) {
		data = early_ioremap(pa_data, PAGE_SIZE);
		switch (data->type) {
		case SETUP_E820_EXT:
			parse_e820_ext(data, pa_data);
			break;
		default:
			break;
		}
		pa_data = data->next;
		early_iounmap(data, PAGE_SIZE);
	}
}

static void __init e820_reserve_setup_data(void)
{
	struct setup_data *data;
	u64 pa_data;
	int found = 0;

	if (boot_params.hdr.version < 0x0209)
		return;
	pa_data = boot_params.hdr.setup_data;
	while (pa_data) {
		data = early_ioremap(pa_data, sizeof(*data));
		e820_update_range(pa_data, sizeof(*data)+data->len,
			 E820_RAM, E820_RESERVED_KERN);
		found = 1;
		pa_data = data->next;
		early_iounmap(data, sizeof(*data));
	}
	if (!found)
		return;

	sanitize_e820_map(e820.map, ARRAY_SIZE(e820.map), &e820.nr_map);
	memcpy(&e820_saved, &e820, sizeof(struct e820map));
	printk(KERN_INFO "extended physical RAM map:\n");
	e820_print_map("reserve setup_data");
}

static void __init reserve_early_setup_data(void)
>>>>>>> 5b664cb2
{
	struct setup_data *data;
	u64 pa_data;
	char buf[32];
<<<<<<< HEAD
	int found = 0;
=======
>>>>>>> 5b664cb2

	if (boot_params.hdr.version < 0x0209)
		return;
	pa_data = boot_params.hdr.setup_data;
	while (pa_data) {
		data = early_ioremap(pa_data, sizeof(*data));
		sprintf(buf, "setup data %x", data->type);
		reserve_early(pa_data, pa_data+sizeof(*data)+data->len, buf);
<<<<<<< HEAD
		e820_update_range(pa_data, sizeof(*data)+data->len,
			 E820_RAM, E820_RESERVED_KERN);
		found = 1;
		pa_data = data->next;
		early_iounmap(data, sizeof(*data));
	}
	if (!found)
		return;

	sanitize_e820_map(e820.map, ARRAY_SIZE(e820.map), &e820.nr_map);
	printk(KERN_INFO "extended physical RAM map:\n");
	e820_print_map("reserve setup_data");
=======
		pa_data = data->next;
		early_iounmap(data, sizeof(*data));
	}
>>>>>>> 5b664cb2
}

/*
 * --------- Crashkernel reservation ------------------------------
 */

#ifdef CONFIG_KEXEC

/**
 * Reserve @size bytes of crashkernel memory at any suitable offset.
 *
 * @size: Size of the crashkernel memory to reserve.
 * Returns the base address on success, and -1ULL on failure.
 */
unsigned long long find_and_reserve_crashkernel(unsigned long long size)
{
	const unsigned long long alignment = 16<<20; 	/* 16M */
	unsigned long long start = 0LL;

	while (1) {
		int ret;

		start = find_e820_area(start, ULONG_MAX, size, alignment);
		if (start == -1ULL)
			return start;

		/* try to reserve it */
		ret = reserve_bootmem_generic(start, size, BOOTMEM_EXCLUSIVE);
		if (ret >= 0)
			return start;

		start += alignment;
	}
}
<<<<<<< HEAD

static inline unsigned long long get_total_mem(void)
{
	unsigned long long total;

	total = max_low_pfn - min_low_pfn;
#ifdef CONFIG_HIGHMEM
	total += highend_pfn - highstart_pfn;
#endif

	return total << PAGE_SHIFT;
}

static void __init reserve_crashkernel(void)
{
	unsigned long long total_mem;
	unsigned long long crash_size, crash_base;
	int ret;

	total_mem = get_total_mem();

=======

static inline unsigned long long get_total_mem(void)
{
	unsigned long long total;

	total = max_low_pfn - min_low_pfn;
#ifdef CONFIG_HIGHMEM
	total += highend_pfn - highstart_pfn;
#endif

	return total << PAGE_SHIFT;
}

static void __init reserve_crashkernel(void)
{
	unsigned long long total_mem;
	unsigned long long crash_size, crash_base;
	int ret;

	total_mem = get_total_mem();

>>>>>>> 5b664cb2
	ret = parse_crashkernel(boot_command_line, total_mem,
			&crash_size, &crash_base);
	if (ret != 0 || crash_size <= 0)
		return;

	/* 0 means: find the address automatically */
	if (crash_base <= 0) {
		crash_base = find_and_reserve_crashkernel(crash_size);
		if (crash_base == -1ULL) {
			pr_info("crashkernel reservation failed. "
				"No suitable area found.\n");
			return;
		}
	} else {
		ret = reserve_bootmem_generic(crash_base, crash_size,
					BOOTMEM_EXCLUSIVE);
		if (ret < 0) {
			pr_info("crashkernel reservation failed - "
				"memory is in use\n");
			return;
		}
	}

	printk(KERN_INFO "Reserving %ldMB of memory at %ldMB "
			"for crashkernel (System RAM: %ldMB)\n",
			(unsigned long)(crash_size >> 20),
			(unsigned long)(crash_base >> 20),
			(unsigned long)(total_mem >> 20));

	crashk_res.start = crash_base;
	crashk_res.end   = crash_base + crash_size - 1;
	insert_resource(&iomem_resource, &crashk_res);
}
#else
static void __init reserve_crashkernel(void)
{
}
#endif

static struct resource standard_io_resources[] = {
	{ .name = "dma1", .start = 0x00, .end = 0x1f,
		.flags = IORESOURCE_BUSY | IORESOURCE_IO },
	{ .name = "pic1", .start = 0x20, .end = 0x21,
		.flags = IORESOURCE_BUSY | IORESOURCE_IO },
	{ .name = "timer0", .start = 0x40, .end = 0x43,
		.flags = IORESOURCE_BUSY | IORESOURCE_IO },
	{ .name = "timer1", .start = 0x50, .end = 0x53,
		.flags = IORESOURCE_BUSY | IORESOURCE_IO },
	{ .name = "keyboard", .start = 0x60, .end = 0x60,
		.flags = IORESOURCE_BUSY | IORESOURCE_IO },
	{ .name = "keyboard", .start = 0x64, .end = 0x64,
		.flags = IORESOURCE_BUSY | IORESOURCE_IO },
	{ .name = "dma page reg", .start = 0x80, .end = 0x8f,
		.flags = IORESOURCE_BUSY | IORESOURCE_IO },
	{ .name = "pic2", .start = 0xa0, .end = 0xa1,
		.flags = IORESOURCE_BUSY | IORESOURCE_IO },
	{ .name = "dma2", .start = 0xc0, .end = 0xdf,
		.flags = IORESOURCE_BUSY | IORESOURCE_IO },
	{ .name = "fpu", .start = 0xf0, .end = 0xff,
		.flags = IORESOURCE_BUSY | IORESOURCE_IO }
};

static void __init reserve_standard_io_resources(void)
{
	int i;

	/* request I/O space for devices used on all i[345]86 PCs */
	for (i = 0; i < ARRAY_SIZE(standard_io_resources); i++)
		request_resource(&ioport_resource, &standard_io_resources[i]);

}

#ifdef CONFIG_PROC_VMCORE
/* elfcorehdr= specifies the location of elf core header
 * stored by the crashed kernel. This option will be passed
 * by kexec loader to the capture kernel.
 */
static int __init setup_elfcorehdr(char *arg)
{
	char *end;
	if (!arg)
		return -EINVAL;
	elfcorehdr_addr = memparse(arg, &end);
	return end > arg ? 0 : -EINVAL;
}
early_param("elfcorehdr", setup_elfcorehdr);
#endif

/*
 * Determine if we were loaded by an EFI loader.  If so, then we have also been
 * passed the efi memmap, systab, etc., so we should use these data structures
 * for initialization.  Note, the efi init code path is determined by the
 * global efi_enabled. This allows the same kernel image to be used on existing
 * systems (with a traditional BIOS) as well as on EFI systems.
<<<<<<< HEAD
 */
/*
 * setup_arch - architecture-specific boot-time initializations
 *
 * Note: On x86_64, fixmaps are ready for use even before this is called.
 */
=======
 */
/*
 * setup_arch - architecture-specific boot-time initializations
 *
 * Note: On x86_64, fixmaps are ready for use even before this is called.
 */
>>>>>>> 5b664cb2

void __init setup_arch(char **cmdline_p)
{
#ifdef CONFIG_X86_32
	memcpy(&boot_cpu_data, &new_cpu_data, sizeof(new_cpu_data));
<<<<<<< HEAD
=======
	visws_early_detect();
>>>>>>> 5b664cb2
	pre_setup_arch_hook();
	early_cpu_init();
#else
	printk(KERN_INFO "Command line: %s\n", boot_command_line);
#endif

	early_ioremap_init();

	ROOT_DEV = old_decode_dev(boot_params.hdr.root_dev);
	screen_info = boot_params.screen_info;
	edid_info = boot_params.edid_info;
#ifdef CONFIG_X86_32
	apm_info.bios = boot_params.apm_bios_info;
	ist_info = boot_params.ist_info;
	if (boot_params.sys_desc_table.length != 0) {
		set_mca_bus(boot_params.sys_desc_table.table[3] & 0x2);
		machine_id = boot_params.sys_desc_table.table[0];
		machine_submodel_id = boot_params.sys_desc_table.table[1];
		BIOS_revision = boot_params.sys_desc_table.table[2];
	}
<<<<<<< HEAD
=======
#endif
	saved_video_mode = boot_params.hdr.vid_mode;
	bootloader_type = boot_params.hdr.type_of_loader;

#ifdef CONFIG_BLK_DEV_RAM
	rd_image_start = boot_params.hdr.ram_size & RAMDISK_IMAGE_START_MASK;
	rd_prompt = ((boot_params.hdr.ram_size & RAMDISK_PROMPT_FLAG) != 0);
	rd_doload = ((boot_params.hdr.ram_size & RAMDISK_LOAD_FLAG) != 0);
#endif
#ifdef CONFIG_EFI
	if (!strncmp((char *)&boot_params.efi_info.efi_loader_signature,
#ifdef CONFIG_X86_32
		     "EL32",
#else
		     "EL64",
#endif
	 4)) {
		efi_enabled = 1;
		efi_reserve_early();
	}
>>>>>>> 5b664cb2
#endif
	saved_video_mode = boot_params.hdr.vid_mode;
	bootloader_type = boot_params.hdr.type_of_loader;

#ifdef CONFIG_BLK_DEV_RAM
	rd_image_start = boot_params.hdr.ram_size & RAMDISK_IMAGE_START_MASK;
	rd_prompt = ((boot_params.hdr.ram_size & RAMDISK_PROMPT_FLAG) != 0);
	rd_doload = ((boot_params.hdr.ram_size & RAMDISK_LOAD_FLAG) != 0);
#endif
#ifdef CONFIG_EFI
	if (!strncmp((char *)&boot_params.efi_info.efi_loader_signature,
#ifdef CONFIG_X86_32
		     "EL32",
#else
		     "EL64",
#endif
	 4)) {
		efi_enabled = 1;
		efi_reserve_early();
	}
#endif

	ARCH_SETUP

<<<<<<< HEAD
	setup_memory_map();
	parse_setup_data();

=======
	ARCH_SETUP

	setup_memory_map();
	parse_setup_data();
	/* update the e820_saved too */
	e820_reserve_setup_data();

>>>>>>> 5b664cb2
	copy_edd();

	if (!boot_params.hdr.root_flags)
		root_mountflags &= ~MS_RDONLY;
	init_mm.start_code = (unsigned long) _text;
	init_mm.end_code = (unsigned long) _etext;
	init_mm.end_data = (unsigned long) _edata;
#ifdef CONFIG_X86_32
	init_mm.brk = init_pg_tables_end + PAGE_OFFSET;
#else
	init_mm.brk = (unsigned long) &_end;
#endif

	code_resource.start = virt_to_phys(_text);
	code_resource.end = virt_to_phys(_etext)-1;
	data_resource.start = virt_to_phys(_etext);
	data_resource.end = virt_to_phys(_edata)-1;
	bss_resource.start = virt_to_phys(&__bss_start);
	bss_resource.end = virt_to_phys(&__bss_stop)-1;

#ifdef CONFIG_X86_64
	early_cpu_init();
#endif
	strlcpy(command_line, boot_command_line, COMMAND_LINE_SIZE);
	*cmdline_p = command_line;

	parse_early_param();

	/* after early param, so could get panic from serial */
<<<<<<< HEAD
	reserve_setup_data();
=======
	reserve_early_setup_data();
>>>>>>> 5b664cb2

	if (acpi_mps_check()) {
#ifdef CONFIG_X86_LOCAL_APIC
		disable_apic = 1;
#endif
		clear_cpu_cap(&boot_cpu_data, X86_FEATURE_APIC);
	}

<<<<<<< HEAD
=======
#ifdef CONFIG_PCI
	if (pci_early_dump_regs)
		early_dump_pci_devices();
#endif

>>>>>>> 5b664cb2
	finish_e820_parsing();

#ifdef CONFIG_X86_32
	probe_roms();
#endif

	/* after parse_early_param, so could debug it */
	insert_resource(&iomem_resource, &code_resource);
	insert_resource(&iomem_resource, &data_resource);
	insert_resource(&iomem_resource, &bss_resource);

	if (efi_enabled)
		efi_init();

#ifdef CONFIG_X86_32
	if (ppro_with_ram_bug()) {
		e820_update_range(0x70000000ULL, 0x40000ULL, E820_RAM,
				  E820_RESERVED);
		sanitize_e820_map(e820.map, ARRAY_SIZE(e820.map), &e820.nr_map);
		printk(KERN_INFO "fixed physical RAM map:\n");
		e820_print_map("bad_ppro");
	}
<<<<<<< HEAD
#else
	early_gart_iommu_check();
#endif

	e820_register_active_regions(0, 0, -1UL);
	/*
	 * partially used pages are not usable - thus
	 * we are rounding upwards:
	 */
	max_pfn = e820_end_of_ram();

	/* preallocate 4k for mptable mpc */
	early_reserve_e820_mpc_new();
	/* update e820 for memory not covered by WB MTRRs */
	mtrr_bp_init();
	if (mtrr_trim_uncached_memory(max_pfn)) {
		remove_all_active_ranges();
		e820_register_active_regions(0, 0, -1UL);
		max_pfn = e820_end_of_ram();
=======
#else
	early_gart_iommu_check();
#endif

	/*
	 * partially used pages are not usable - thus
	 * we are rounding upwards:
	 */
	max_pfn = e820_end_of_ram_pfn();

	/* preallocate 4k for mptable mpc */
	early_reserve_e820_mpc_new();
	/* update e820 for memory not covered by WB MTRRs */
	mtrr_bp_init();
	if (mtrr_trim_uncached_memory(max_pfn))
		max_pfn = e820_end_of_ram_pfn();

#ifdef CONFIG_X86_32
	/* max_low_pfn get updated here */
	find_low_pfn_range();
#else
	num_physpages = max_pfn;

	check_efer();

	/* How many end-of-memory variables you have, grandma! */
	/* need this before calling reserve_initrd */
	if (max_pfn > (1UL<<(32 - PAGE_SHIFT)))
		max_low_pfn = e820_end_of_low_ram_pfn();
	else
		max_low_pfn = max_pfn;

	high_memory = (void *)__va(max_pfn * PAGE_SIZE - 1) + 1;
#endif

	/* max_pfn_mapped is updated here */
	max_low_pfn_mapped = init_memory_mapping(0, max_low_pfn<<PAGE_SHIFT);
	max_pfn_mapped = max_low_pfn_mapped;

#ifdef CONFIG_X86_64
	if (max_pfn > max_low_pfn) {
		max_pfn_mapped = init_memory_mapping(1UL<<32,
						     max_pfn<<PAGE_SHIFT);
		/* can we preseve max_low_pfn ?*/
		max_low_pfn = max_pfn;
>>>>>>> 5b664cb2
	}
#endif

<<<<<<< HEAD
#ifdef CONFIG_X86_32
	/* max_low_pfn get updated here */
	find_low_pfn_range();
#else
	num_physpages = max_pfn;

	check_efer();

	/* How many end-of-memory variables you have, grandma! */
	/* need this before calling reserve_initrd */
	max_low_pfn = max_pfn;
	high_memory = (void *)__va(max_pfn * PAGE_SIZE - 1) + 1;
#endif

	/* max_pfn_mapped is updated here */
	max_pfn_mapped = init_memory_mapping(0, (max_low_pfn << PAGE_SHIFT));

	/*
	 * NOTE: On x86-32, only from this point on, fixmaps are ready for use.
	 */

#ifdef CONFIG_PROVIDE_OHCI1394_DMA_INIT
	if (init_ohci1394_dma_early)
		init_ohci1394_dma_on_all_controllers();
#endif

	reserve_initrd();

#ifdef CONFIG_X86_64
	vsmp_init();
#endif

	dmi_scan_machine();

	io_delay_init();

	/*
	 * Parse the ACPI tables for possible boot-time SMP configuration.
	 */
	acpi_boot_table_init();

	/* Remove active ranges so rediscovery with NUMA-awareness happens */
	remove_all_active_ranges();

#ifdef CONFIG_ACPI_NUMA
	/*
	 * Parse SRAT to discover nodes.
	 */
	acpi_numa_init();
#endif

	initmem_init(0, max_pfn);

#ifdef CONFIG_X86_64
	dma32_reserve_bootmem();
#endif

#ifdef CONFIG_ACPI_SLEEP
	/*
	 * Reserve low memory region for sleep support.
	 */
	acpi_reserve_bootmem();
#endif
#ifdef CONFIG_X86_FIND_SMP_CONFIG
	/*
	 * Find and reserve possible boot-time SMP configuration:
	 */
	find_smp_config();
#endif
	reserve_crashkernel();

	reserve_ibft_region();

#ifdef CONFIG_KVM_CLOCK
	kvmclock_init();
#endif

#if defined(CONFIG_VMI) && defined(CONFIG_X86_32)
	/*
	 * Must be after max_low_pfn is determined, and before kernel
	 * pagetables are setup.
	 */
	vmi_init();
#endif

	paging_init();

#ifdef CONFIG_X86_64
	map_vsyscall();
#endif

#ifdef CONFIG_X86_GENERICARCH
	generic_apic_probe();
#endif

	early_quirks();

	/*
	 * Read APIC and some other early information from ACPI tables.
	 */
	acpi_boot_init();

#if defined(CONFIG_X86_MPPARSE) || defined(CONFIG_X86_VISWS)
	/*
	 * get boot-time SMP configuration:
	 */
	if (smp_found_config)
		get_smp_config();
#endif

	prefill_possible_map();
#ifdef CONFIG_X86_64
	init_cpu_to_node();
=======
	/*
	 * NOTE: On x86-32, only from this point on, fixmaps are ready for use.
	 */

#ifdef CONFIG_PROVIDE_OHCI1394_DMA_INIT
	if (init_ohci1394_dma_early)
		init_ohci1394_dma_on_all_controllers();
#endif

	reserve_initrd();

#ifdef CONFIG_X86_64
	vsmp_init();
#endif

	dmi_scan_machine();

	io_delay_init();

	/*
	 * Parse the ACPI tables for possible boot-time SMP configuration.
	 */
	acpi_boot_table_init();

#ifdef CONFIG_ACPI_NUMA
	/*
	 * Parse SRAT to discover nodes.
	 */
	acpi_numa_init();
#endif

	initmem_init(0, max_pfn);

#ifdef CONFIG_X86_64
	dma32_reserve_bootmem();
#endif

#ifdef CONFIG_ACPI_SLEEP
	/*
	 * Reserve low memory region for sleep support.
	 */
	acpi_reserve_bootmem();
#endif
#ifdef CONFIG_X86_FIND_SMP_CONFIG
	/*
	 * Find and reserve possible boot-time SMP configuration:
	 */
	find_smp_config();
#endif
	reserve_crashkernel();

	reserve_ibft_region();

#ifdef CONFIG_KVM_CLOCK
	kvmclock_init();
#endif

#if defined(CONFIG_VMI) && defined(CONFIG_X86_32)
	/*
	 * Must be after max_low_pfn is determined, and before kernel
	 * pagetables are setup.
	 */
	vmi_init();
#endif

	paging_init();

#ifdef CONFIG_X86_64
	map_vsyscall();
#endif

#ifdef CONFIG_X86_GENERICARCH
	generic_apic_probe();
#endif

	early_quirks();

	/*
	 * Read APIC and some other early information from ACPI tables.
	 */
	acpi_boot_init();

#if defined(CONFIG_X86_MPPARSE) || defined(CONFIG_X86_VISWS)
	/*
	 * get boot-time SMP configuration:
	 */
	if (smp_found_config)
		get_smp_config();
#endif

	prefill_possible_map();
#ifdef CONFIG_X86_64
	init_cpu_to_node();
#endif

#ifdef CONFIG_X86_NUMAQ
	/*
	 * need to check online nodes num, call it
	 * here before time_init/tsc_init
	 */
	numaq_tsc_disable();
>>>>>>> 5b664cb2
#endif

	init_apic_mappings();
	ioapic_init_mappings();

#if defined(CONFIG_SMP) && defined(CONFIG_X86_PC) && defined(CONFIG_X86_32)
	if (def_to_bigsmp)
		printk(KERN_WARNING "More than 8 CPUs detected and "
			"CONFIG_X86_PC cannot handle it.\nUse "
			"CONFIG_X86_GENERICARCH or CONFIG_X86_BIGSMP.\n");
#endif
	kvm_guest_init();

	e820_reserve_resources();
	e820_mark_nosave_regions(max_low_pfn);

#ifdef CONFIG_X86_32
	request_resource(&iomem_resource, &video_ram_resource);
#endif
	reserve_standard_io_resources();

	e820_setup_gap();

#ifdef CONFIG_VT
#if defined(CONFIG_VGA_CONSOLE)
	if (!efi_enabled || (efi_mem_type(0xa0000) != EFI_CONVENTIONAL_MEMORY))
		conswitchp = &vga_con;
#elif defined(CONFIG_DUMMY_CONSOLE)
	conswitchp = &dummy_con;
#endif
#endif
}<|MERGE_RESOLUTION|>--- conflicted
+++ resolved
@@ -114,7 +114,6 @@
 #ifndef ARCH_SETUP
 #define ARCH_SETUP
 #endif
-<<<<<<< HEAD
 
 #ifndef CONFIG_DEBUG_BOOT_PARAMS
 struct boot_params __initdata boot_params;
@@ -203,96 +202,6 @@
 unsigned long mmu_cr4_features = X86_CR4_PAE;
 #endif
 
-=======
-
-#ifndef CONFIG_DEBUG_BOOT_PARAMS
-struct boot_params __initdata boot_params;
-#else
-struct boot_params boot_params;
-#endif
-
-/*
- * Machine setup..
- */
-static struct resource data_resource = {
-	.name	= "Kernel data",
-	.start	= 0,
-	.end	= 0,
-	.flags	= IORESOURCE_BUSY | IORESOURCE_MEM
-};
-
-static struct resource code_resource = {
-	.name	= "Kernel code",
-	.start	= 0,
-	.end	= 0,
-	.flags	= IORESOURCE_BUSY | IORESOURCE_MEM
-};
-
-static struct resource bss_resource = {
-	.name	= "Kernel bss",
-	.start	= 0,
-	.end	= 0,
-	.flags	= IORESOURCE_BUSY | IORESOURCE_MEM
-};
-
-
-#ifdef CONFIG_X86_32
-/* This value is set up by the early boot code to point to the value
-   immediately after the boot time page tables.  It contains a *physical*
-   address, and must not be in the .bss segment! */
-unsigned long init_pg_tables_start __initdata = ~0UL;
-unsigned long init_pg_tables_end __initdata = ~0UL;
-
-static struct resource video_ram_resource = {
-	.name	= "Video RAM area",
-	.start	= 0xa0000,
-	.end	= 0xbffff,
-	.flags	= IORESOURCE_BUSY | IORESOURCE_MEM
-};
-
-/* cpu data as detected by the assembly code in head.S */
-struct cpuinfo_x86 new_cpu_data __cpuinitdata = {0, 0, 0, 0, -1, 1, 0, 0, -1};
-/* common cpu data for all cpus */
-struct cpuinfo_x86 boot_cpu_data __read_mostly = {0, 0, 0, 0, -1, 1, 0, 0, -1};
-EXPORT_SYMBOL(boot_cpu_data);
-static void set_mca_bus(int x)
-{
-#ifdef CONFIG_MCA
-	MCA_bus = x;
-#endif
-}
-
-unsigned int def_to_bigsmp;
-
-/* for MCA, but anyone else can use it if they want */
-unsigned int machine_id;
-unsigned int machine_submodel_id;
-unsigned int BIOS_revision;
-
-struct apm_info apm_info;
-EXPORT_SYMBOL(apm_info);
-
-#if defined(CONFIG_X86_SPEEDSTEP_SMI) || \
-	defined(CONFIG_X86_SPEEDSTEP_SMI_MODULE)
-struct ist_info ist_info;
-EXPORT_SYMBOL(ist_info);
-#else
-struct ist_info ist_info;
-#endif
-
-#else
-struct cpuinfo_x86 boot_cpu_data __read_mostly;
-EXPORT_SYMBOL(boot_cpu_data);
-#endif
-
-
-#if !defined(CONFIG_X86_PAE) || defined(CONFIG_X86_64)
-unsigned long mmu_cr4_features;
-#else
-unsigned long mmu_cr4_features = X86_CR4_PAE;
-#endif
-
->>>>>>> 5b664cb2
 /* Boot loader ID as an integer, for the benefit of proc_dointvec */
 int bootloader_type;
 
@@ -340,7 +249,6 @@
 }
 #else
 static inline void copy_edd(void)
-<<<<<<< HEAD
 {
 }
 #endif
@@ -360,27 +268,6 @@
 	unsigned long slop, clen, mapaddr;
 	char *p, *q;
 
-=======
-{
-}
-#endif
-
-#ifdef CONFIG_BLK_DEV_INITRD
-
-#ifdef CONFIG_X86_32
-
-#define MAX_MAP_CHUNK	(NR_FIX_BTMAPS << PAGE_SHIFT)
-static void __init relocate_initrd(void)
-{
-
-	u64 ramdisk_image = boot_params.hdr.ramdisk_image;
-	u64 ramdisk_size  = boot_params.hdr.ramdisk_size;
-	u64 end_of_lowmem = max_low_pfn << PAGE_SHIFT;
-	u64 ramdisk_here;
-	unsigned long slop, clen, mapaddr;
-	char *p, *q;
-
->>>>>>> 5b664cb2
 	/* We need to move the initrd down into lowmem */
 	ramdisk_here = find_e820_area(0, end_of_lowmem, ramdisk_size,
 					 PAGE_SIZE);
@@ -452,7 +339,6 @@
 		printk(KERN_ERR "initrd too large to handle, "
 		       "disabling initrd\n");
 		return;
-<<<<<<< HEAD
 	}
 
 	printk(KERN_INFO "RAMDISK: %08llx - %08llx\n", ramdisk_image,
@@ -470,25 +356,6 @@
 		return;
 	}
 
-=======
-	}
-
-	printk(KERN_INFO "RAMDISK: %08llx - %08llx\n", ramdisk_image,
-			ramdisk_end);
-
-
-	if (ramdisk_end <= end_of_lowmem) {
-		/* All in lowmem, easy case */
-		/*
-		 * don't need to reserve again, already reserved early
-		 * in i386_start_kernel
-		 */
-		initrd_start = ramdisk_image + PAGE_OFFSET;
-		initrd_end = initrd_start + ramdisk_size;
-		return;
-	}
-
->>>>>>> 5b664cb2
 #ifdef CONFIG_X86_32
 	relocate_initrd();
 #else
@@ -504,7 +371,6 @@
 {
 }
 #endif /* CONFIG_BLK_DEV_INITRD */
-<<<<<<< HEAD
 
 static void __init parse_setup_data(void)
 {
@@ -528,31 +394,6 @@
 	}
 }
 
-static void __init reserve_setup_data(void)
-=======
-
-static void __init parse_setup_data(void)
-{
-	struct setup_data *data;
-	u64 pa_data;
-
-	if (boot_params.hdr.version < 0x0209)
-		return;
-	pa_data = boot_params.hdr.setup_data;
-	while (pa_data) {
-		data = early_ioremap(pa_data, PAGE_SIZE);
-		switch (data->type) {
-		case SETUP_E820_EXT:
-			parse_e820_ext(data, pa_data);
-			break;
-		default:
-			break;
-		}
-		pa_data = data->next;
-		early_iounmap(data, PAGE_SIZE);
-	}
-}
-
 static void __init e820_reserve_setup_data(void)
 {
 	struct setup_data *data;
@@ -580,15 +421,10 @@
 }
 
 static void __init reserve_early_setup_data(void)
->>>>>>> 5b664cb2
 {
 	struct setup_data *data;
 	u64 pa_data;
 	char buf[32];
-<<<<<<< HEAD
-	int found = 0;
-=======
->>>>>>> 5b664cb2
 
 	if (boot_params.hdr.version < 0x0209)
 		return;
@@ -597,24 +433,9 @@
 		data = early_ioremap(pa_data, sizeof(*data));
 		sprintf(buf, "setup data %x", data->type);
 		reserve_early(pa_data, pa_data+sizeof(*data)+data->len, buf);
-<<<<<<< HEAD
-		e820_update_range(pa_data, sizeof(*data)+data->len,
-			 E820_RAM, E820_RESERVED_KERN);
-		found = 1;
 		pa_data = data->next;
 		early_iounmap(data, sizeof(*data));
 	}
-	if (!found)
-		return;
-
-	sanitize_e820_map(e820.map, ARRAY_SIZE(e820.map), &e820.nr_map);
-	printk(KERN_INFO "extended physical RAM map:\n");
-	e820_print_map("reserve setup_data");
-=======
-		pa_data = data->next;
-		early_iounmap(data, sizeof(*data));
-	}
->>>>>>> 5b664cb2
 }
 
 /*
@@ -649,7 +470,6 @@
 		start += alignment;
 	}
 }
-<<<<<<< HEAD
 
 static inline unsigned long long get_total_mem(void)
 {
@@ -671,29 +491,6 @@
 
 	total_mem = get_total_mem();
 
-=======
-
-static inline unsigned long long get_total_mem(void)
-{
-	unsigned long long total;
-
-	total = max_low_pfn - min_low_pfn;
-#ifdef CONFIG_HIGHMEM
-	total += highend_pfn - highstart_pfn;
-#endif
-
-	return total << PAGE_SHIFT;
-}
-
-static void __init reserve_crashkernel(void)
-{
-	unsigned long long total_mem;
-	unsigned long long crash_size, crash_base;
-	int ret;
-
-	total_mem = get_total_mem();
-
->>>>>>> 5b664cb2
 	ret = parse_crashkernel(boot_command_line, total_mem,
 			&crash_size, &crash_base);
 	if (ret != 0 || crash_size <= 0)
@@ -788,30 +585,18 @@
  * for initialization.  Note, the efi init code path is determined by the
  * global efi_enabled. This allows the same kernel image to be used on existing
  * systems (with a traditional BIOS) as well as on EFI systems.
-<<<<<<< HEAD
  */
 /*
  * setup_arch - architecture-specific boot-time initializations
  *
  * Note: On x86_64, fixmaps are ready for use even before this is called.
  */
-=======
- */
-/*
- * setup_arch - architecture-specific boot-time initializations
- *
- * Note: On x86_64, fixmaps are ready for use even before this is called.
- */
->>>>>>> 5b664cb2
 
 void __init setup_arch(char **cmdline_p)
 {
 #ifdef CONFIG_X86_32
 	memcpy(&boot_cpu_data, &new_cpu_data, sizeof(new_cpu_data));
-<<<<<<< HEAD
-=======
 	visws_early_detect();
->>>>>>> 5b664cb2
 	pre_setup_arch_hook();
 	early_cpu_init();
 #else
@@ -832,8 +617,6 @@
 		machine_submodel_id = boot_params.sys_desc_table.table[1];
 		BIOS_revision = boot_params.sys_desc_table.table[2];
 	}
-<<<<<<< HEAD
-=======
 #endif
 	saved_video_mode = boot_params.hdr.vid_mode;
 	bootloader_type = boot_params.hdr.type_of_loader;
@@ -854,36 +637,8 @@
 		efi_enabled = 1;
 		efi_reserve_early();
 	}
->>>>>>> 5b664cb2
-#endif
-	saved_video_mode = boot_params.hdr.vid_mode;
-	bootloader_type = boot_params.hdr.type_of_loader;
-
-#ifdef CONFIG_BLK_DEV_RAM
-	rd_image_start = boot_params.hdr.ram_size & RAMDISK_IMAGE_START_MASK;
-	rd_prompt = ((boot_params.hdr.ram_size & RAMDISK_PROMPT_FLAG) != 0);
-	rd_doload = ((boot_params.hdr.ram_size & RAMDISK_LOAD_FLAG) != 0);
-#endif
-#ifdef CONFIG_EFI
-	if (!strncmp((char *)&boot_params.efi_info.efi_loader_signature,
-#ifdef CONFIG_X86_32
-		     "EL32",
-#else
-		     "EL64",
-#endif
-	 4)) {
-		efi_enabled = 1;
-		efi_reserve_early();
-	}
-#endif
-
-	ARCH_SETUP
-
-<<<<<<< HEAD
-	setup_memory_map();
-	parse_setup_data();
-
-=======
+#endif
+
 	ARCH_SETUP
 
 	setup_memory_map();
@@ -891,7 +646,6 @@
 	/* update the e820_saved too */
 	e820_reserve_setup_data();
 
->>>>>>> 5b664cb2
 	copy_edd();
 
 	if (!boot_params.hdr.root_flags)
@@ -921,11 +675,7 @@
 	parse_early_param();
 
 	/* after early param, so could get panic from serial */
-<<<<<<< HEAD
-	reserve_setup_data();
-=======
 	reserve_early_setup_data();
->>>>>>> 5b664cb2
 
 	if (acpi_mps_check()) {
 #ifdef CONFIG_X86_LOCAL_APIC
@@ -934,14 +684,11 @@
 		clear_cpu_cap(&boot_cpu_data, X86_FEATURE_APIC);
 	}
 
-<<<<<<< HEAD
-=======
 #ifdef CONFIG_PCI
 	if (pci_early_dump_regs)
 		early_dump_pci_devices();
 #endif
 
->>>>>>> 5b664cb2
 	finish_e820_parsing();
 
 #ifdef CONFIG_X86_32
@@ -964,27 +711,6 @@
 		printk(KERN_INFO "fixed physical RAM map:\n");
 		e820_print_map("bad_ppro");
 	}
-<<<<<<< HEAD
-#else
-	early_gart_iommu_check();
-#endif
-
-	e820_register_active_regions(0, 0, -1UL);
-	/*
-	 * partially used pages are not usable - thus
-	 * we are rounding upwards:
-	 */
-	max_pfn = e820_end_of_ram();
-
-	/* preallocate 4k for mptable mpc */
-	early_reserve_e820_mpc_new();
-	/* update e820 for memory not covered by WB MTRRs */
-	mtrr_bp_init();
-	if (mtrr_trim_uncached_memory(max_pfn)) {
-		remove_all_active_ranges();
-		e820_register_active_regions(0, 0, -1UL);
-		max_pfn = e820_end_of_ram();
-=======
 #else
 	early_gart_iommu_check();
 #endif
@@ -1030,27 +756,8 @@
 						     max_pfn<<PAGE_SHIFT);
 		/* can we preseve max_low_pfn ?*/
 		max_low_pfn = max_pfn;
->>>>>>> 5b664cb2
-	}
-#endif
-
-<<<<<<< HEAD
-#ifdef CONFIG_X86_32
-	/* max_low_pfn get updated here */
-	find_low_pfn_range();
-#else
-	num_physpages = max_pfn;
-
-	check_efer();
-
-	/* How many end-of-memory variables you have, grandma! */
-	/* need this before calling reserve_initrd */
-	max_low_pfn = max_pfn;
-	high_memory = (void *)__va(max_pfn * PAGE_SIZE - 1) + 1;
-#endif
-
-	/* max_pfn_mapped is updated here */
-	max_pfn_mapped = init_memory_mapping(0, (max_low_pfn << PAGE_SHIFT));
+	}
+#endif
 
 	/*
 	 * NOTE: On x86-32, only from this point on, fixmaps are ready for use.
@@ -1076,9 +783,6 @@
 	 */
 	acpi_boot_table_init();
 
-	/* Remove active ranges so rediscovery with NUMA-awareness happens */
-	remove_all_active_ranges();
-
 #ifdef CONFIG_ACPI_NUMA
 	/*
 	 * Parse SRAT to discover nodes.
@@ -1148,100 +852,6 @@
 	prefill_possible_map();
 #ifdef CONFIG_X86_64
 	init_cpu_to_node();
-=======
-	/*
-	 * NOTE: On x86-32, only from this point on, fixmaps are ready for use.
-	 */
-
-#ifdef CONFIG_PROVIDE_OHCI1394_DMA_INIT
-	if (init_ohci1394_dma_early)
-		init_ohci1394_dma_on_all_controllers();
-#endif
-
-	reserve_initrd();
-
-#ifdef CONFIG_X86_64
-	vsmp_init();
-#endif
-
-	dmi_scan_machine();
-
-	io_delay_init();
-
-	/*
-	 * Parse the ACPI tables for possible boot-time SMP configuration.
-	 */
-	acpi_boot_table_init();
-
-#ifdef CONFIG_ACPI_NUMA
-	/*
-	 * Parse SRAT to discover nodes.
-	 */
-	acpi_numa_init();
-#endif
-
-	initmem_init(0, max_pfn);
-
-#ifdef CONFIG_X86_64
-	dma32_reserve_bootmem();
-#endif
-
-#ifdef CONFIG_ACPI_SLEEP
-	/*
-	 * Reserve low memory region for sleep support.
-	 */
-	acpi_reserve_bootmem();
-#endif
-#ifdef CONFIG_X86_FIND_SMP_CONFIG
-	/*
-	 * Find and reserve possible boot-time SMP configuration:
-	 */
-	find_smp_config();
-#endif
-	reserve_crashkernel();
-
-	reserve_ibft_region();
-
-#ifdef CONFIG_KVM_CLOCK
-	kvmclock_init();
-#endif
-
-#if defined(CONFIG_VMI) && defined(CONFIG_X86_32)
-	/*
-	 * Must be after max_low_pfn is determined, and before kernel
-	 * pagetables are setup.
-	 */
-	vmi_init();
-#endif
-
-	paging_init();
-
-#ifdef CONFIG_X86_64
-	map_vsyscall();
-#endif
-
-#ifdef CONFIG_X86_GENERICARCH
-	generic_apic_probe();
-#endif
-
-	early_quirks();
-
-	/*
-	 * Read APIC and some other early information from ACPI tables.
-	 */
-	acpi_boot_init();
-
-#if defined(CONFIG_X86_MPPARSE) || defined(CONFIG_X86_VISWS)
-	/*
-	 * get boot-time SMP configuration:
-	 */
-	if (smp_found_config)
-		get_smp_config();
-#endif
-
-	prefill_possible_map();
-#ifdef CONFIG_X86_64
-	init_cpu_to_node();
 #endif
 
 #ifdef CONFIG_X86_NUMAQ
@@ -1250,7 +860,6 @@
 	 * here before time_init/tsc_init
 	 */
 	numaq_tsc_disable();
->>>>>>> 5b664cb2
 #endif
 
 	init_apic_mappings();
