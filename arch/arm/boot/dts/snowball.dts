--- conflicted
+++ resolved
@@ -211,10 +211,10 @@
 			};
 		};
 
-<<<<<<< HEAD
 		cpufreq-cooling {
 			status = "okay";
-=======
+		};
+
 		prcmu@80157000 {
 			db8500-prcmu-regulators {
 				db8500_vape_reg: db8500_vape {
@@ -345,7 +345,6 @@
 					};
 				};
 			};
->>>>>>> 64507dd7
 		};
 	};
 };